--- conflicted
+++ resolved
@@ -21,11 +21,7 @@
 
 ## Establish project ##
 
-<<<<<<< HEAD
 project(openvkl VERSION 1.4.0 LANGUAGES C CXX)
-=======
-project(openvkl VERSION 1.3.1 LANGUAGES C CXX)
->>>>>>> 0f55eebd
 
 ## Add openvkl specific macros ##
 
