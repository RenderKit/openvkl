// ======================================================================== //
// Copyright 2019-2020 Intel Corporation                                    //
//                                                                          //
// Licensed under the Apache License, Version 2.0 (the "License");          //
// you may not use this file except in compliance with the License.         //
// You may obtain a copy of the License at                                  //
//                                                                          //
//     http://www.apache.org/licenses/LICENSE-2.0                           //
//                                                                          //
// Unless required by applicable law or agreed to in writing, software      //
// distributed under the License is distributed on an "AS IS" BASIS,        //
// WITHOUT WARRANTIES OR CONDITIONS OF ANY KIND, either express or implied. //
// See the License for the specific language governing permissions and      //
// limitations under the License.                                           //
// ======================================================================== //

#include "Renderer.h"
// std
#include <algorithm>
// ospcommon
#include "ospcommon/tasking/parallel_for.h"
// ispc
#include "Renderer_ispc.h"

namespace openvkl {
  namespace examples {

    Renderer::Renderer() = default;

    Renderer::~Renderer()
    {
      ispc::Renderer_freeRenderer(ispcEquivalent);
    }

    void Renderer::commit()
    {
      spp = getParam<int>("spp", 1);
    }

    void Renderer::setCamera(const vec3f &pos,
                             const vec3f &dir,
                             const vec3f &up,
                             float aspect,
                             float fovy)
    {
      camPos = pos;

      dir_du = normalize(cross(dir, up));
      dir_dv = cross(dir_du, dir);

      float imgPlane_size_y = 2.f * tanf(fovy / 2.f * M_PI / 180.);
      float imgPlane_size_x = imgPlane_size_y * aspect;

      dir_du *= imgPlane_size_x;
      dir_dv *= imgPlane_size_y;

      dir_00 = dir - .5f * dir_du - .5f * dir_dv;

      ispc::Renderer_setCamera(ispcEquivalent,
                               (ispc::vec3f &)camPos,
                               (ispc::vec3f &)dir_00,
                               (ispc::vec3f &)dir_du,
                               (ispc::vec3f &)dir_dv);
    }

    void Renderer::setFrameSize(const vec2i &dims)
    {
      pixelIndices = index_sequence_2D(dims);

      const auto numPixels = pixelIndices.total_indices();
      framebuffer.resize(numPixels);
      accum_r.resize(numPixels);
      accum_g.resize(numPixels);
      accum_b.resize(numPixels);

      ispc::Renderer_setFrameBuffer(ispcEquivalent,
                                    (ispc::vec3f *)framebuffer.data(),
                                    accum_r.data(),
                                    accum_g.data(),
                                    accum_b.data());
    }

    vec2i Renderer::frameSize() const
    {
      return pixelIndices.dimensions();
    }

    void Renderer::resetAccumulation()
    {
      std::fill(accum_r.begin(), accum_r.end(), 0.f);
      std::fill(accum_g.begin(), accum_g.end(), 0.f);
      std::fill(accum_b.begin(), accum_b.end(), 0.f);
      frameID = 0;

      ispc::Renderer_setFrameID(ispcEquivalent, frameID);
    }

    const FrameBuffer &Renderer::frameBuffer() const
    {
      return framebuffer;
    }

    void Renderer::renderFrame(const Scene& scene)
    {
      auto fbDims = pixelIndices.dimensions();

      for (int i = 0; i < spp; ++i) {
        float accumScale = 1.f / (frameID + 1);

        tasking::parallel_for(pixelIndices.total_indices(), [&](size_t i) {
          auto pixel = pixelIndices.reshape(i);

          vec2f screen(pixel.x * rcp(float(fbDims.x)),
                       pixel.y * rcp(float(fbDims.y)));

          Ray ray = computeRay(screen);
          const vec3f color = renderPixel(scene, ray, vec4i(pixel.x, pixel.y, frameID, fbDims.x));

          float &ar = accum_r[i];
          float &ag = accum_g[i];
          float &ab = accum_b[i];

          ar += color.x;
          ag += color.y;
          ab += color.z;

          framebuffer[i] = vec3f(ar, ag, ab) * accumScale;

          // linear to sRGB color space conversion
          framebuffer[i] = vec3f(pow(framebuffer[i].x, 1.f / 2.2f),
                                 pow(framebuffer[i].y, 1.f / 2.2f),
                                 pow(framebuffer[i].z, 1.f / 2.2f));
        });

        frameID++;
      }
    }

    void Renderer::renderFrame_ispc(const Scene& scene)
    {
      vec2i fbDims = pixelIndices.dimensions();
      ispc::vec2i fbDimsISPC{fbDims.x, fbDims.y};

      const size_t numJobs =
          pixelIndices.total_indices() / ispc::Renderer_pixelsPerJob();

      for (int i = 0; i < spp; ++i) {
        float accumScale = 1.f / (frameID + 1);

        tasking::parallel_for(numJobs, [&](size_t i) {
<<<<<<< HEAD
          ispc::Renderer_renderPixel(ispcEquivalent,
                                     reinterpret_cast<const ispc::Scene*>(&scene), 
                                     (ispc::vec2i &)fbDims, 
                                     frameID, 
                                     accumScale, 
                                     i);
=======
          ispc::Renderer_renderPixel(
              ispcEquivalent, fbDimsISPC, frameID, accumScale, i);
>>>>>>> 09e73112
        });

        frameID++;
      }
    }

  }  // namespace examples
}  // namespace openvkl<|MERGE_RESOLUTION|>--- conflicted
+++ resolved
@@ -148,17 +148,12 @@
         float accumScale = 1.f / (frameID + 1);
 
         tasking::parallel_for(numJobs, [&](size_t i) {
-<<<<<<< HEAD
           ispc::Renderer_renderPixel(ispcEquivalent,
-                                     reinterpret_cast<const ispc::Scene*>(&scene), 
-                                     (ispc::vec2i &)fbDims, 
-                                     frameID, 
-                                     accumScale, 
+                                     reinterpret_cast<const ispc::Scene*>(&scene),
+                                     fbDimsISPC,
+                                     frameID,
+                                     accumScale,
                                      i);
-=======
-          ispc::Renderer_renderPixel(
-              ispcEquivalent, fbDimsISPC, frameID, accumScale, i);
->>>>>>> 09e73112
         });
 
         frameID++;
