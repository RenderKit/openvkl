--- conflicted
+++ resolved
@@ -236,11 +236,8 @@
 # All pipelines have this manual benchmark job.
 benchmark-x8280-1:
   <<: *base_benchmark_job
-<<<<<<< HEAD
-  needs:
-=======
   when: manual
-  dependencies:
+  needs:
     - build-centos7-icc
   tags:
     - vis-perf-x8280-1
@@ -253,8 +250,7 @@
   only:
     variables:
       - $RUN_SCHEDULE_BENCHMARKS
-  dependencies:
->>>>>>> 37529fad
+  needs:
     - build-centos7-icc
   tags:
     - vis-perf-x8280-1
