// Copyright 2019-2021 Intel Corporation
// SPDX-License-Identifier: Apache-2.0

#include <openvkl/vdb.h>
#include "../common/Data.ih"
#include "VdbLeafAccessObserver.ih"
#include "VdbSampleConstantLeaf.ih"
#include "VdbSampleTileLeaf.ih"
#include "VdbSampler.ih"
#include "VdbSampler_stencilDispatch.ih"
#include "VdbVolume.ih"
#include "common/export_util.h"

#include "openvkl_vdb/VdbSamplerDispatchInner.ih"

// -----------------------------------------------------------------------------
// VdbSampler implements special code paths for the following scenarios:
//
// - single attribute uniform query
// - single attribute varying query
// - multi attribute uniform query
// - multi attribute varying query
//
// In addition, we provide single and multi attribute stream queries, which
// are implemented using the varying code path.
//
// We support NEAREST and TRILINEAR filter modes.
//
// VdbSampler follows this basic strategy:
//
// 1) Transform query coordinates to index space.
// 2) For each entry in the filter stencil, *traverse* the data structure to
//    find the corresponding voxel code and domainOffset.
// 3) For each entry in the filter stencil, sample the volume using the voxel
//    code and domain offset.
// 4) Interpolate to obtain the final sample.
// -----------------------------------------------------------------------------

/*
 * This file forces a lot of inlining for maximum run time performance, which
 * can lead to excessive compile times.
 *
 * The macro below creates a noinline barrier for functions in
 * VdbSamplerDispatchInner.ih. This can improve compile times significantly.
 *
 * The definition should be commented out again before merging.
 */

//#define VDB_SAMPLER_DISPATCH_INNER_NOINLINE

#if defined(VDB_SAMPLER_DISPATCH_INNER_NOINLINE)
#warning "VDB_SAMPLER_DISPATCH_INNER_NOINLINE is set."

noinline void VdbSampler_dispatchInner_uniform_uniform(
    const VdbSampler *uniform sampler,
    const uniform uint64 nodeIndex,
    const uniform vec3ui &domainOffset,
    uniform uint64 &voxel)
{
  VdbSampler_dispatchInner_uniform_uniform_0(
      sampler, nodeIndex, domainOffset, voxel);
}

noinline void VdbSampler_dispatchInner_uniform_varying(
    const VdbSampler *uniform sampler,
    const uniform uint64 nodeIndex,
    const varying vec3ui &domainOffset,
    varying uint64 &voxel)
{
  VdbSampler_dispatchInner_uniform_varying_0(
      sampler, nodeIndex, domainOffset, voxel);
}

noinline void VdbSampler_dispatchInner_varying_varying(
    const VdbSampler *uniform sampler,
    const varying uint64 nodeIndex,
    const varying vec3ui &domainOffset,
    varying uint64 &voxel)
{
  VdbSampler_dispatchInner_varying_varying_0(
      sampler, nodeIndex, domainOffset, voxel);
}

#else

#define VdbSampler_dispatchInner_uniform_uniform \
  VdbSampler_dispatchInner_uniform_uniform_0

#define VdbSampler_dispatchInner_uniform_varying \
  VdbSampler_dispatchInner_uniform_varying_0

#define VdbSampler_dispatchInner_varying_varying \
  VdbSampler_dispatchInner_varying_varying_0

#endif

// ---------------------------------------------------------------------------
// Find the origin of the leaf node containing domainOffset.
// Note: Performance is significantly better when these functions return
//       the leaf origin as opposed to having a reference parameter.
// ---------------------------------------------------------------------------

inline uniform vec3ui
VdbSampler_toLeafOrigin(const uniform vec3ui &domainOffset)
{
  static const uniform uint32 originMask =
      ~(((uniform uint32)(VKL_VDB_RES_LEAF - 1)));
  return make_vec3ui(domainOffset.x & originMask,
                     domainOffset.y & originMask,
                     domainOffset.z & originMask);
}

inline vec3ui VdbSampler_toLeafOrigin(const vec3ui &domainOffset)
{
  static const uniform uint32 originMask =
      ~(((uniform uint32)(VKL_VDB_RES_LEAF - 1)));
  return make_vec3ui(domainOffset.x & originMask,
                     domainOffset.y & originMask,
                     domainOffset.z & originMask);
}

// ---------------------------------------------------------------------------
// Map the given index space coordinate to a (root-relative) domain offset.
// Note that we do not check if the ic-rootOrigin is positive here; instead
// we rely on the fact that negative numbers in the subtraction below will be
// mapped very large values in the conversion.
// ---------------------------------------------------------------------------

inline uniform vec3ui VdbSampler_toDomainOffset(const uniform vec3i &indexCoord,
                                                const uniform vec3i &rootOrigin)
{
  return make_vec3ui(indexCoord.x - rootOrigin.x,
                     indexCoord.y - rootOrigin.y,
                     indexCoord.z - rootOrigin.z);
}

inline vec3ui VdbSampler_toDomainOffset(const vec3i &indexCoord,
                                        const uniform vec3i &rootOrigin)
{
  return make_vec3ui(indexCoord.x - rootOrigin.x,
                     indexCoord.y - rootOrigin.y,
                     indexCoord.z - rootOrigin.z);
}

// ---------------------------------------------------------------------------

inline uniform bool VdbSampler_isInDomain(const uniform vec3ui &domainOffset)
{
  return domainOffset.x < VKL_VDB_RES_0 && domainOffset.y < VKL_VDB_RES_0 &&
         domainOffset.z < VKL_VDB_RES_0;
}

inline bool VdbSampler_isInDomain(const vec3ui &domainOffset)
{
  return domainOffset.x < VKL_VDB_RES_0 && domainOffset.y < VKL_VDB_RES_0 &&
         domainOffset.z < VKL_VDB_RES_0;
}

// ---------------------------------------------------------------------------
// Clip the index space coordinate to the grid bounding box, and traverse
// the hierarchy to find the correct voxel.
// ---------------------------------------------------------------------------

// Uniform traversal.
inline void VdbSampler_traverse(const VdbSampler *uniform sampler,
                                const uniform vec3i &ic,
                                uniform uint64 &voxel,
                                uniform vec3ui &domainOffset)
{
  assert(sampler);
  assert(sampler->grid);
  assert(sampler->grid->levels[0].numNodes == 1);

  voxel        = vklVdbVoxelMakeEmpty();
  domainOffset = VdbSampler_toDomainOffset(ic, sampler->grid->rootOrigin);
  if (VdbSampler_isInDomain(domainOffset)) {
    const uniform vec3ui leafOrigin = VdbSampler_toLeafOrigin(domainOffset);
    VdbSampler_dispatchInner_uniform_uniform(sampler, 0ul, leafOrigin, voxel);
  }
}

// Varying traversal.
inline void VdbSampler_traverse(const VdbSampler *uniform sampler,
                                const vec3i &ic,
                                uint64 &voxel,
                                vec3ui &domainOffset)
{
  assert(sampler);
  assert(sampler->grid);
  assert(sampler->grid->levels[0].numNodes == 1);

  voxel        = vklVdbVoxelMakeEmpty();
  domainOffset = VdbSampler_toDomainOffset(ic, sampler->grid->rootOrigin);
  if (VdbSampler_isInDomain(domainOffset)) {
    const vec3ui leafOrigin = VdbSampler_toLeafOrigin(domainOffset);
    uniform vec3ui uniformLeafOrigin;
    if (reduce_equal(leafOrigin.x, &uniformLeafOrigin.x) &&
        reduce_equal(leafOrigin.y, &uniformLeafOrigin.y) &&
        reduce_equal(leafOrigin.z, &uniformLeafOrigin.z)) {
      // All queries are in the same leaf node. Do uniform traversal!
      uniform uint64 voxelU = vklVdbVoxelMakeEmpty();
      VdbSampler_dispatchInner_uniform_uniform(
          sampler, 0ul, uniformLeafOrigin, voxelU);
      voxel = voxelU;
    } else {
      // Varying traversal.
      VdbSampler_dispatchInner_uniform_varying(sampler, 0ul, leafOrigin, voxel);
    }
  }
}

// ---------------------------------------------------------------------------
// Given a domain relative index space coordinate and a voxel code, sample the
// leaf node.
// ---------------------------------------------------------------------------

// These helper functions handle all legal combinations of sampling uniform /
// varying voxels at uniform / varying offsets, and are used just below.
#define template_VdbSampler_sample_inner(univaryVoxel, univaryOffset)       \
  inline univaryOffset float VdbSampler_sample_inner(                       \
      const VdbSampler *uniform sampler,                                    \
      const univaryVoxel uint64 &voxel,                                     \
      const univaryOffset vec3ui &domainOffset,                             \
      const uniform uint32 attributeIndex)                                  \
  {                                                                         \
    univaryOffset float sample = 0.f;                                       \
                                                                            \
    if (vklVdbVoxelIsLeafPtr(voxel)) {                                      \
      const void *univaryVoxel leafPtr = vklVdbVoxelLeafGetPtr(voxel);      \
      assert(leafPtr);                                                      \
                                                                            \
      const uniform bool isCompact = sampler->grid->allLeavesCompact;       \
                                                                            \
      const univaryVoxel VKLFormat leafFormat =                             \
          vklVdbVoxelLeafGetFormat(voxel);                                  \
                                                                            \
      if (leafFormat == VKL_FORMAT_TILE) {                                  \
        sample = VdbSampler_sampleTileFloatLeaf(                            \
            ((const uniform Data1D *univaryVoxel)leafPtr), attributeIndex); \
      } else if (isCompact && leafFormat == VKL_FORMAT_CONSTANT_ZYX) {      \
        sample = VdbSampler_sampleConstantFloatLeafCompact(                 \
            ((const uniform Data1D *univaryVoxel)leafPtr),                  \
            domainOffset,                                                   \
            attributeIndex);                                                \
      } else if (!isCompact && leafFormat == VKL_FORMAT_CONSTANT_ZYX) {     \
        sample = VdbSampler_sampleConstantFloatLeafStrided(                 \
            ((const uniform Data1D *univaryVoxel)leafPtr),                  \
            domainOffset,                                                   \
            attributeIndex);                                                \
      } else {                                                              \
        assert(false);                                                      \
      }                                                                     \
    } else if (vklVdbVoxelIsError(voxel)) {                                 \
      univaryVoxel uint8 level;                                             \
      univaryVoxel uint32 voxelOffset;                                      \
      vklVdbVoxelErrorGet(voxel, level, voxelOffset);                       \
                                                                            \
      const univaryVoxel range1f valueRange =                               \
          sampler->grid->levels[level]                                      \
              .valueRange[voxelOffset * sampler->grid->numAttributes +      \
                          attributeIndex];                                  \
      sample = 0.5f * (valueRange.lower + valueRange.upper);                \
    }                                                                       \
                                                                            \
    return sample;                                                          \
  }

template_VdbSampler_sample_inner(varying, varying);
template_VdbSampler_sample_inner(uniform, varying);
template_VdbSampler_sample_inner(uniform, uniform);
#undef template_VdbSampler_sample_inner

// Uniform sampling.
// Note: This function may seem unnecessary in the uniform path. However,
// keeping this thin wrapper ensures that downstream code is as uniform as
// possible.
inline uniform float VdbSampler_sample(const VdbSampler *uniform sampler,
                                       const uniform uint64 &voxel,
                                       const uniform vec3ui &domainOffset,
                                       const uniform uint32 attributeIndex)
{
  return VdbSampler_sample_inner(sampler, voxel, domainOffset, attributeIndex);
}

// Varying sampling.
inline float VdbSampler_sample(const VdbSampler *uniform sampler,
                               const uint64 &voxel,
                               const vec3ui &domainOffset,
                               const uniform uint32 attributeIndex)
{
  uniform uint64 uniformVoxel;
  if (reduce_equal(voxel, &uniformVoxel)) {
    // All queries are in the same leaf node. Do uniform sampling!
    return VdbSampler_sample_inner(
        sampler, uniformVoxel, domainOffset, attributeIndex);

  } else {
    // Different leaf nodes, so we must use the varying code path.
    return VdbSampler_sample_inner(
        sampler, voxel, domainOffset, attributeIndex);
  }
}

// ---------------------------------------------------------------------------
// Traverse and sample in a single call.
//
// This is generally more efficient than calling traverse() and sample()
// separately if only a single element needs to be looked up.
// ---------------------------------------------------------------------------

inline uniform float VdbSampler_traverseAndSample(
    const VdbSampler *uniform sampler,
    const uniform vec3i &ic,
    const uniform uint32 attributeIndex)
{
  assert(sampler);
  assert(sampler->grid);
  assert(sampler->grid->levels[0].numNodes == 1);

  const uniform vec3ui domainOffset =
      VdbSampler_toDomainOffset(ic, sampler->grid->rootOrigin);
  if (VdbSampler_isInDomain(domainOffset)) {
    const uniform vec3ui leafOrigin = VdbSampler_toLeafOrigin(domainOffset);

    uniform uint64 voxelU = vklVdbVoxelMakeEmpty();
    VdbSampler_dispatchInner_uniform_uniform(sampler, 0ul, leafOrigin, voxelU);
    return VdbSampler_sample_inner(
        sampler, voxelU, domainOffset, attributeIndex);
  }

  return 0.f;
}

inline float VdbSampler_traverseAndSample(const VdbSampler *uniform sampler,
                                          const vec3i &ic,
                                          const uniform uint32 attributeIndex)
{
  assert(sampler);
  assert(sampler->grid);
  assert(sampler->grid->levels[0].numNodes == 1);

  const vec3ui domainOffset =
      VdbSampler_toDomainOffset(ic, sampler->grid->rootOrigin);
  if (VdbSampler_isInDomain(domainOffset)) {
    const vec3ui leafOrigin = VdbSampler_toLeafOrigin(domainOffset);
    uniform vec3ui uniformLeafOrigin;
    if (reduce_equal(leafOrigin.x, &uniformLeafOrigin.x) &&
        reduce_equal(leafOrigin.y, &uniformLeafOrigin.y) &&
        reduce_equal(leafOrigin.z, &uniformLeafOrigin.z)) {
      // All queries are in the same leaf node. Do uniform traversal!
      uniform uint64 voxelU = vklVdbVoxelMakeEmpty();
      VdbSampler_dispatchInner_uniform_uniform(
          sampler, 0ul, uniformLeafOrigin, voxelU);
      return VdbSampler_sample_inner(
          sampler, voxelU, domainOffset, attributeIndex);
    } else {
      // Varying traversal.
      uint64 voxel = vklVdbVoxelMakeEmpty();
      VdbSampler_dispatchInner_uniform_varying(sampler, 0ul, leafOrigin, voxel);
      return VdbSampler_sample_inner(
          sampler, voxel, domainOffset, attributeIndex);
    }
  }
  return 0.f;
}

// ---------------------------------------------------------------------------
// Value range computation.
// ---------------------------------------------------------------------------

<<<<<<< HEAD
inline void extendValueRangeFilterFloat(const void *uniform _grid,
                                        const vec3ui *uniform offset,
                                        uniform uint32 level,
                                        uniform uint32 attributeIndex,
                                        uniform box1f *uniform range)
{
  uniform VdbSampler sampler;
  memset(&sampler, 0, sizeof(uniform VdbSampler));
  sampler.grid             = (const VdbGrid *uniform)_grid;
  sampler.maxSamplingDepth = VKL_VDB_NUM_LEVELS - 1;
  // We set none of the other members as the internal code does not require
  // them.

  float vminFilter            = pos_inf;
  float vmaxFilter            = neg_inf;
  const uniform uint32 res    = vklVdbLevelRes(level);
  const VdbGrid *uniform grid = (const VdbGrid *uniform)_grid;
  const uniform vec3ui os     = *offset;
  const uniform int radius    = 2;  // TRICUBIC INTERPOLATION!
  // We compute min/max over the voxels (one filter radius) after upper bound.
  // These are voxels that can be interpolated into our node, so we must include
  // them for conservative value ranges.
  foreach (z = -radius... res + radius, y = -radius... res + radius) {
    const int32 x  = res;
    const vec3i ic = make_vec3i(x + os.x, y + os.y, z + os.z);
    const float sample =
        VdbSampler_traverseAndSample(&sampler, ic, attributeIndex);
    vminFilter = min(vminFilter, sample);
    vmaxFilter = max(vmaxFilter, sample);
  }
  // We only have to go to x = res+radius as we added those voxels above.
  foreach (z = -radius... res + radius, x = -radius... res) {
    const int32 y  = res;
    const vec3i ic = make_vec3i(x + os.x, y + os.y, z + os.z);
    const float sample =
        VdbSampler_traverseAndSample(&sampler, ic, attributeIndex);
    vminFilter = min(vminFilter, sample);
    vmaxFilter = max(vmaxFilter, sample);
  }
  // We only have to go to x = res+radius and y = res+radius as we added those
  // voxels above.
  foreach (y = -radius... res, x = -radius... res) {
    const int32 z  = res;
    const vec3i ic = make_vec3i(x + os.x, y + os.y, z + os.z);
    const float sample =
        VdbSampler_traverseAndSample(&sampler, ic, attributeIndex);
    vminFilter = min(vminFilter, sample);
    vmaxFilter = max(vmaxFilter, sample);
  }

  range->lower = min(reduce_min(vminFilter), range->lower);
  range->upper = max(reduce_max(vmaxFilter), range->upper);
}

=======
>>>>>>> b42d8a2b
/*
 * Compute the value range for the given node and index range.
 */
inline uniform box1f
VdbSampler_computeNodeValueRange(const VdbGrid *uniform grid,
                                 uniform uint64 voxel,
                                 const uniform vec2ui &rangeX,
                                 const uniform vec2ui &rangeY,
                                 const uniform vec2ui &rangeZ,
                                 uniform uint32 attributeIndex)
{
  const uniform VKLFormat leafFormat = vklVdbVoxelIsLeafPtr(voxel)
                                           ? vklVdbVoxelLeafGetFormat(voxel)
                                           : VKL_FORMAT_INVALID;
  const void *uniform leafPtr        = vklVdbVoxelLeafGetPtr(voxel);
  const uniform float background     = 0.f;
  uniform box1f valueRange           = make_box1f(background, background);

  switch (leafFormat) {
  case VKL_FORMAT_TILE:
    valueRange.lower = VdbSampler_sampleTileFloatLeaf(
        ((const Data1D *uniform)leafPtr), attributeIndex);
    valueRange.upper = valueRange.lower;
    break;
  case VKL_FORMAT_CONSTANT_ZYX:
    valueRange = make_box1f(pos_inf, neg_inf);
    if (grid->allLeavesCompact) {
      for (uniform unsigned int x = rangeX.x; x < rangeX.y; ++x) {
        for (uniform unsigned int y = rangeY.x; y < rangeY.y; ++y) {
          for (uniform unsigned int z = rangeZ.x; z < rangeZ.y; ++z) {
            const uniform float sample =
                VdbSampler_sampleConstantFloatLeafCompact(
                    ((const uniform Data1D *uniform)leafPtr),
                    make_vec3ui(x, y, z),
                    attributeIndex);
            extend(valueRange, sample);
          }
        }
      }
    } else {
      for (uniform unsigned int x = rangeX.x; x < rangeX.y; ++x) {
        for (uniform unsigned int y = rangeY.x; y < rangeY.y; ++y) {
          for (uniform unsigned int z = rangeZ.x; z < rangeZ.y; ++z) {
            const uniform float sample =
                VdbSampler_sampleConstantFloatLeafStrided(
                    ((const uniform Data1D *uniform)leafPtr),
                    make_vec3ui(x, y, z),
                    attributeIndex);
            extend(valueRange, sample);
          }
        }
      }
    }
    break;
  default: 
    break;
  }

  return valueRange;
}

/*
 * Compute the value range on the given constant float leaf.
 */
export void EXPORT_UNIQUE(VdbSampler_computeValueRange,
                          const void *uniform _grid,
                          const vec3ui *uniform centerNodeOffset,
                          uniform uint32 level,
                          uniform uint32 attributeIndex,
                          uniform box1f *uniform range)
{
  const VdbGrid *uniform grid = (const VdbGrid *uniform)_grid;

  // We need to consider voxels outside this node in the value range because of
  // reconstruction filter support.
  //
  // In particular, we support filters that use up to a 4x4x4 neighborhood.
  //
  // In the following 1D illustration, we show voxels in the current leaf node
  // marked as a '#'. We also show voxels from neighboring nodes, and
  // mark those that could be used for interpolation with a '?'.
  //
  // | | | | | | | |?|#|#|#|#|#|#|#|#|?|?| | | | | | |
  //
  // We therefore iterate over a 3x3x3 neighborhood of nodes and compute the
  // value range over the following voxel range (in each dimension):
  //
  // "previous node" : [VKL_VDB_RES_LEAF - 1, VKL_VDB_RES_LEAF[
  // "central node"  : [0, VKL_VDB_RES_LEAF[
  // "next node"     : [0, 2[
  //
  // Note that the upper limit is exclusive. In 3D, each dimension follows
  // the same pattern.
  //
  // The following array encodes the iteration range for the previous,
  // central, and next leaf node:
  const uniform vec2ui voxelRange[] = {
    make_vec2ui(VKL_VDB_RES_LEAF - 1, VKL_VDB_RES_LEAF),
    make_vec2ui(0, VKL_VDB_RES_LEAF),
    make_vec2ui(0, 2)
  };

  range->lower = pos_inf;
  range->upper = neg_inf;

  uniform VdbSampler sampler;
  memset(&sampler, 0, sizeof(uniform VdbSampler));
  sampler.grid             = (const VdbGrid *uniform)_grid;
  sampler.maxSamplingDepth = VKL_VDB_NUM_LEVELS - 1;

  // Iterate over a 3x3x3 neighborhood of leaf nodes, and compute the value
  // range for each of those nodes.
  for (uniform int ix = 0; ix < 3; ++ix) {
    for (uniform int iy = 0; iy < 3; ++iy) {
      for (uniform int iz = 0; iz < 3; ++iz) {
        // This is the offset of the current node relative to the central node.
        const uniform vec3i nodeOffset =
            make_vec3i((ix - 1) * VKL_VDB_RES_LEAF,
                       (iy - 1) * VKL_VDB_RES_LEAF,
                       (iz - 1) * VKL_VDB_RES_LEAF);

        // *centerNodeOffset is relative to the rootOrigin, but 
        // VdbSampler_traverse expects an index space coordinate. 
        const uniform vec3i nodeOrigin = make_vec3i(
          grid->rootOrigin.x + centerNodeOffset->x + nodeOffset.x,
          grid->rootOrigin.y + centerNodeOffset->y + nodeOffset.y,
          grid->rootOrigin.z + centerNodeOffset->z + nodeOffset.z
        );

        uniform uint64 voxel;
        uniform vec3ui domainOffset;
        VdbSampler_traverse(&sampler, nodeOrigin, voxel, domainOffset);

        const uniform range1f nodeValueRange =
            VdbSampler_computeNodeValueRange(grid,
                                             voxel,
                                             voxelRange[ix],
                                             voxelRange[iy],
                                             voxelRange[iz],
                                             attributeIndex);

        range->lower = min(range->lower, nodeValueRange.lower);
        range->upper = max(range->upper, nodeValueRange.upper);
      }
    }
  }
}

// ---------------------------------------------------------------------------
// NEAREST interpolation.
// ---------------------------------------------------------------------------

/*
 * Nearest neighbor interpolation is the fastest version, but also gives
 * blocky results. This should be good for indirect light etc.
 */
inline float VdbSampler_interpolateNearest(const VdbSampler *uniform sampler,
                                           const vec3f &indexCoordinates,
                                           const uniform uint32 attributeIndex)
{
  const vec3i ic = make_vec3i(floor(indexCoordinates.x),
                              floor(indexCoordinates.y),
                              floor(indexCoordinates.z));

  return VdbSampler_traverseAndSample(sampler, ic, attributeIndex);
}

inline void VdbSampler_interpolateNearest(const VdbSampler *uniform sampler,
                                          const vec3f &indexCoordinates,
                                          const uniform uint32 M,
                                          const uint32 *uniform
                                              attributeIndices,
                                          float *uniform samples)
{
  const vec3i ic = make_vec3i(floor(indexCoordinates.x),
                              floor(indexCoordinates.y),
                              floor(indexCoordinates.z));

  uint64 voxel;
  vec3ui domainOffset;
  VdbSampler_traverse(sampler, ic, voxel, domainOffset);

  for (uniform unsigned int a = 0; a < M; a++) {
    const float samplesA =
        VdbSampler_sample(sampler, voxel, domainOffset, attributeIndices[a]);

    samples[a * VKL_TARGET_WIDTH + programIndex] = samplesA;
  }
}

inline uniform float VdbSampler_interpolateNearest(
    const VdbSampler *uniform sampler,
    const uniform vec3f &indexCoordinates,
    const uniform uint32 attributeIndex)
{
  const uniform vec3i ic = make_vec3i(floor(indexCoordinates.x),
                                      floor(indexCoordinates.y),
                                      floor(indexCoordinates.z));

  return VdbSampler_traverseAndSample(sampler, ic, attributeIndex);
}

inline void VdbSampler_interpolateNearest(const VdbSampler *uniform sampler,
                                          const uniform vec3f &indexCoordinates,
                                          const uniform uint32 M,
                                          const uint32 *uniform
                                              attributeIndices,
                                          float *uniform samples)
{
  const uniform vec3i ic = make_vec3i(floor(indexCoordinates.x),
                                      floor(indexCoordinates.y),
                                      floor(indexCoordinates.z));

  uniform uint64 voxel;
  uniform vec3ui domainOffset;
  VdbSampler_traverse(sampler, ic, voxel, domainOffset);

  for (uniform unsigned int a = 0; a < M; a++) {
    samples[a] =
        VdbSampler_sample(sampler, voxel, domainOffset, attributeIndices[a]);
  }
}

inline void VdbSampler_interpolateNearest(const VdbSampler *uniform sampler,
                                          const uniform unsigned int N,
                                          const vec3f *uniform
                                              objectCoordinates,
                                          const uint32 uniform attributeIndex,
                                          float *uniform samples)
{
  foreach (i = 0 ... N) {
    const vec3f oc               = objectCoordinates[i];
    const vec3f indexCoordinates = xfmPoint(sampler->grid->objectToIndex, oc);
    const vec3i ic               = make_vec3i(floor(indexCoordinates.x),
                                floor(indexCoordinates.y),
                                floor(indexCoordinates.z));
    const float sample =
        VdbSampler_traverseAndSample(sampler, ic, attributeIndex);
    samples[i] = sample;
  }
}

inline void VdbSampler_interpolateNearest(
    const VdbSampler *uniform sampler,
    const uniform unsigned int N,
    const vec3f *uniform objectCoordinates,
    const uniform uint32 M,
    const uint32 *uniform attributeIndices,
    float *uniform samples)
{
  foreach (i = 0 ... N) {
    const vec3f oc               = objectCoordinates[i];
    const vec3f indexCoordinates = xfmPoint(sampler->grid->objectToIndex, oc);

    const vec3i ic = make_vec3i(floor(indexCoordinates.x),
                                floor(indexCoordinates.y),
                                floor(indexCoordinates.z));

    uint64 voxel;
    vec3ui domainOffset;
    VdbSampler_traverse(sampler, ic, voxel, domainOffset);

    for (uniform unsigned int a = 0; a < M; a++) {
      const float samplesA =
          VdbSampler_sample(sampler, voxel, domainOffset, attributeIndices[a]);

      samples[i * M + a] = samplesA;
    }
  }
}

/*
 * Gradients in piecewise constant fields are zero (almost everywhere, we'll
 * say everywhere...)
 */
inline vec3f VdbSampler_computeGradientNearest(
    const VdbSampler *uniform sampler,
    const vec3f &indexCoordinates,
    const uniform uint32 attributeIndex)
{
  return make_vec3f(0.f);
}

inline void VdbSampler_computeGradientNearest(
    const VdbSampler *uniform sampler,
    uniform unsigned int N,
    const vec3f *uniform objectCoordinates,
    const uniform uint32 attributeIndex,
    vec3f *uniform gradients)
{
  foreach (i = 0 ... N) {
    gradients[i] = make_vec3f(0.f);
  }
}

// ---------------------------------------------------------------------------
// TRILINEAR interpolation.
// ---------------------------------------------------------------------------

// -----------------------------------------------------------------------------
// Filter stencils.
// -----------------------------------------------------------------------------

// Defines required for __vkl_stencil_dispatch
#define VKL_STENCIL_TRILINEAR_SIZE 8
#define VKL_STENCIL_TRILINEAR_OFFSETS                                 \
  {                                                                   \
    {0, 0, 0}, {0, 0, 1}, {0, 1, 0}, {0, 1, 1}, {1, 0, 0}, {1, 0, 1}, \
        {1, 1, 0},                                                    \
    {                                                                 \
      1, 1, 1                                                         \
    }                                                                 \
  }

/*
 * Compute voxel values for the eight corners required in trilinear
 * interpolation.
 * This is used for both sampling and gradient computation!
 */
inline void VdbSampler_computeVoxelValuesTrilinear(
    const VdbSampler *uniform sampler,
    const vec3i &ic,
    const uniform uint32 attributeIndex,
    float *uniform sample)  // Array of VKL_TARGET_WIDTH * 8 elements!
{
  __vkl_stencil_dispatch_varying(TRILINEAR, ic, {
    sample[tgtIdx] =
        VdbSampler_traverseAndSample(sampler, coord, attributeIndex);
  });
}

/*
 * Traverse for the eight corners required in trilinear interpolation.
 */
inline void VdbSampler_traverseVoxelValuesTrilinear(
    const VdbSampler *uniform sampler,
    const vec3i &ic,
    uint64 *uniform voxel,         // Array of VKL_TARGET_WIDTH * 8 elements!
    vec3ui *uniform domainOffset)  // Array of VKL_TARGET_WIDTH * 8 elements!
{
  __vkl_stencil_dispatch_varying(TRILINEAR, ic, {
    uint64 voxelV;
    vec3ui domainOffsetV;
    VdbSampler_traverse(sampler, coord, voxelV, domainOffsetV);

    voxel[tgtIdx]        = voxelV;
    domainOffset[tgtIdx] = domainOffsetV;
  });
}

/*
 * Compute voxel values for the eight corners required in trilinear
 * interpolation for given pre-traversed voxel and domain offset.
 */
inline void VdbSampler_computeVoxelValuesTrilinear(
    const VdbSampler *uniform sampler,
    const uint64 *uniform voxel,  // Array of VKL_TARGET_WIDTH * 8 elements!
    const vec3ui *uniform
        domainOffset,  // Array of VKL_TARGET_WIDTH * 8 elements!
    const uniform uint32 attributeIndex,
    float *uniform sample)  // Array of VKL_TARGET_WIDTH * 8 elements!
{
  // Note: We might be able to avoid this dummy variable, but that would
  // complicate the dispatch macro.
  const vec3i ic = {0, 0, 0};
  __vkl_stencil_dispatch_varying(TRILINEAR, ic, {
    const uint64 voxelV        = voxel[tgtIdx];
    const vec3ui domainOffsetV = domainOffset[tgtIdx];
    sample[tgtIdx] =
        VdbSampler_sample(sampler, voxelV, domainOffsetV, attributeIndex);
  });
}

/*
 * Trilinear sampling is a good default for directly visible volumes.
 * The implementation is optimized to exploit SIMD.
 */
inline varying float VdbSampler_interpolateTrilinear(
    const VdbSampler *uniform sampler,
    const vec3f &indexCoordinates,
    const uniform uint32 attributeIndex)
{
  const vec3i ic    = make_vec3i(floor(indexCoordinates.x),
                              floor(indexCoordinates.y),
                              floor(indexCoordinates.z));
  const vec3f delta = indexCoordinates - make_vec3f(ic);
  uniform float sample[VKL_TARGET_WIDTH * 8];
  VdbSampler_computeVoxelValuesTrilinear(sampler, ic, attributeIndex, sample);

  const varying float *uniform s = (const varying float *uniform) & sample;
  return lerp(
      delta.x,
      lerp(delta.y, lerp(delta.z, s[0], s[1]), lerp(delta.z, s[2], s[3])),
      lerp(delta.y, lerp(delta.z, s[4], s[5]), lerp(delta.z, s[6], s[7])));
}

inline void VdbSampler_interpolateTrilinear(const VdbSampler *uniform sampler,
                                            const vec3f &indexCoordinates,
                                            const uniform uint32 M,
                                            const uint32 *uniform
                                                attributeIndices,
                                            float *uniform samples)
{
  const vec3i ic    = make_vec3i(floor(indexCoordinates.x),
                              floor(indexCoordinates.y),
                              floor(indexCoordinates.z));
  const vec3f delta = indexCoordinates - make_vec3f(ic);

  uniform uint64 voxel[VKL_TARGET_WIDTH * 8];
  uniform vec3ui domainOffset[VKL_TARGET_WIDTH * 8];
  VdbSampler_traverseVoxelValuesTrilinear(sampler, ic, voxel, domainOffset);

  for (uniform unsigned int a = 0; a < M; a++) {
    uniform float sample[VKL_TARGET_WIDTH * 8];
    VdbSampler_computeVoxelValuesTrilinear(
        sampler, voxel, domainOffset, attributeIndices[a], sample);

    const varying float *uniform s = (const varying float *uniform) & sample;
    varying float samplesA         = lerp(
        delta.x,
        lerp(delta.y, lerp(delta.z, s[0], s[1]), lerp(delta.z, s[2], s[3])),
        lerp(delta.y, lerp(delta.z, s[4], s[5]), lerp(delta.z, s[6], s[7])));

    samples[a * VKL_TARGET_WIDTH + programIndex] = samplesA;
  }
}

/*
 * Uniform path. This allows us to skip the selection magic in the function
 * above if we know that there is only one query.
 */
inline uniform float VdbSampler_interpolateTrilinear(
    const VdbSampler *uniform sampler,
    const uniform vec3f &indexCoordinates,
    const uniform uint32 attributeIndex)
{
  const uniform vec3i ic = make_vec3i(floor(indexCoordinates.x),
                                      floor(indexCoordinates.y),
                                      floor(indexCoordinates.z));

  uniform float sample[8];

  __vkl_stencil_dispatch_uniform(TRILINEAR, ic, {
    sample[tgtIdx] =
        VdbSampler_traverseAndSample(sampler, coord, attributeIndex);
  });

  const uniform vec3f delta = indexCoordinates - make_vec3f(ic);
  return lerp(delta.x,
              lerp(delta.y,
                   lerp(delta.z, sample[0], sample[1]),
                   lerp(delta.z, sample[2], sample[3])),
              lerp(delta.y,
                   lerp(delta.z, sample[4], sample[5]),
                   lerp(delta.z, sample[6], sample[7])));
}

inline void VdbSampler_interpolateTrilinear(
    const VdbSampler *uniform sampler,
    const uniform vec3f &indexCoordinates,
    const uniform uint32 M,
    const uint32 *uniform attributeIndices,
    float *uniform samples)
{
  const uniform vec3i ic    = make_vec3i(floor(indexCoordinates.x),
                                      floor(indexCoordinates.y),
                                      floor(indexCoordinates.z));
  const uniform vec3f delta = indexCoordinates - make_vec3f(ic);

  uniform uint64 voxel[8];
  uniform vec3ui domainOffset[8];

  __vkl_stencil_dispatch_uniform(TRILINEAR, ic, {
    uint64 voxelV;
    vec3ui domainOffsetV;
    VdbSampler_traverse(sampler, coord, voxelV, domainOffsetV);

    voxel[tgtIdx]        = voxelV;
    domainOffset[tgtIdx] = domainOffsetV;
  });

  for (uniform unsigned int a = 0; a < M; a++) {
    uniform float sample[8];

    __vkl_stencil_dispatch_uniform(TRILINEAR, ic, {
      const uint64 voxelV        = voxel[tgtIdx];
      const vec3ui domainOffsetV = domainOffset[tgtIdx];
      sample[tgtIdx]             = VdbSampler_sample(
          sampler, voxelV, domainOffsetV, attributeIndices[a]);
    });

    samples[a] = lerp(delta.x,
                      lerp(delta.y,
                           lerp(delta.z, sample[0], sample[1]),
                           lerp(delta.z, sample[2], sample[3])),
                      lerp(delta.y,
                           lerp(delta.z, sample[4], sample[5]),
                           lerp(delta.z, sample[6], sample[7])));
  }
}

inline void VdbSampler_interpolateTrilinear(const VdbSampler *uniform sampler,
                                            const uniform unsigned int N,
                                            const vec3f *uniform
                                                objectCoordinates,
                                            const uint32 uniform attributeIndex,
                                            float *uniform samples)
{
  foreach (i = 0 ... N) {
    const vec3f oc               = objectCoordinates[i];
    const vec3f indexCoordinates = xfmPoint(sampler->grid->objectToIndex, oc);
    samples[i]                   = VdbSampler_interpolateTrilinear(
        sampler, indexCoordinates, attributeIndex);
  }
}

inline void VdbSampler_interpolateTrilinear(
    const VdbSampler *uniform sampler,
    const uniform unsigned int N,
    const vec3f *uniform objectCoordinates,
    const uniform uint32 M,
    const uint32 *uniform attributeIndices,
    float *uniform samples)
{
  foreach (i = 0 ... N) {
    const vec3f oc               = objectCoordinates[i];
    const vec3f indexCoordinates = xfmPoint(sampler->grid->objectToIndex, oc);

    const vec3i ic    = make_vec3i(floor(indexCoordinates.x),
                                floor(indexCoordinates.y),
                                floor(indexCoordinates.z));
    const vec3f delta = indexCoordinates - make_vec3f(ic);

    uniform uint64 voxel[VKL_TARGET_WIDTH * 8];
    uniform vec3ui domainOffset[VKL_TARGET_WIDTH * 8];
    VdbSampler_traverseVoxelValuesTrilinear(sampler, ic, voxel, domainOffset);

    for (uniform unsigned int a = 0; a < M; a++) {
      uniform float sample[VKL_TARGET_WIDTH * 8];
      VdbSampler_computeVoxelValuesTrilinear(
          sampler, voxel, domainOffset, attributeIndices[a], sample);

      const varying float *uniform s = (const varying float *uniform) & sample;
      varying float samplesA         = lerp(
          delta.x,
          lerp(delta.y, lerp(delta.z, s[0], s[1]), lerp(delta.z, s[2], s[3])),
          lerp(delta.y, lerp(delta.z, s[4], s[5]), lerp(delta.z, s[6], s[7])));

      samples[i * M + a] = samplesA;
    }
  }
}

/*
 * Gradients in trilinear fields.
 */
inline vec3f VdbSampler_computeGradientTrilinear(
    const VdbSampler *uniform sampler,
    const vec3f &indexCoordinates,
    const uniform uint32 attributeIndex)
{
  const vec3i ic    = make_vec3i(floor(indexCoordinates.x),
                              floor(indexCoordinates.y),
                              floor(indexCoordinates.z));
  const vec3f delta = indexCoordinates - make_vec3f(ic);
  uniform float sample[VKL_TARGET_WIDTH * 8];
  VdbSampler_computeVoxelValuesTrilinear(sampler, ic, attributeIndex, sample);

  const varying float *uniform s = (const varying float *uniform) & sample;

  vec3f gradient;
  gradient.x = lerp(delta.y,
                    lerp(delta.z, s[4] - s[0], s[5] - s[1]),
                    lerp(delta.z, s[6] - s[2], s[7] - s[3]));
  gradient.y = lerp(delta.x,
                    lerp(delta.z, s[2] - s[0], s[3] - s[1]),
                    lerp(delta.z, s[6] - s[4], s[7] - s[5]));
  gradient.z = lerp(delta.x,
                    lerp(delta.y, s[1] - s[0], s[3] - s[2]),
                    lerp(delta.y, s[5] - s[4], s[7] - s[6]));
  return gradient;
}

inline void VdbSampler_computeGradientTrilinear(
    const VdbSampler *uniform sampler,
    uniform unsigned int N,
    const vec3f *uniform objectCoordinates,
    const uniform uint32 attributeIndex,
    vec3f *uniform gradients)
{
  foreach (i = 0 ... N) {
    const vec3f oc               = objectCoordinates[i];
    const vec3f indexCoordinates = xfmPoint(sampler->grid->objectToIndex, oc);
    const vec3f gradient         = VdbSampler_computeGradientTrilinear(
        sampler, indexCoordinates, attributeIndex);
    // Note: xfmNormal takes inverse!
    gradients[i] = xfmNormal(sampler->grid->objectToIndex, gradient);
  }
}

// ---------------------------------------------------------------------------
// TRICUBIC interpolation.
//
// We implement the technique from
//
// "Tricubic Interpolation in Three Dimensions"
// F. Lekien and J. Marsden
// Journal of Numerical Methods and Engineering (2005)
//
// Note that we use central differences to obtain partial derivatives for our
// constraints.
// ---------------------------------------------------------------------------

// Compute the coefficient vector COE (64 elements) from the constraint
// vector CTR (64 elements).
// CTR = [
//   f(0, 0, 0), f(0, 0, 1), ..., f(1, 1, 1),
//   d/dx f, ...,
//   d/dy f, ...,
//   d/dz f, ...,
//   d2/dxdy f, ...,
//   d2/dxdz f, ...,
//   d2/dydz f, ...,
//   d3/dxdydz f, ...
// ]
#define __vkl_tricubic_coefficients(CTR)                                       \
  {                                                                            \
    (1.0) * CTR[0], (1.0) * CTR[24],                                           \
        (-3.0) * CTR[0] + (3.0) * CTR[1] + (-2.0) * CTR[24] +                  \
            (-1.0) * CTR[25],                                                  \
        (2.0) * CTR[0] + (-2.0) * CTR[1] + (1.0) * CTR[24] + (1.0) * CTR[25],  \
        (1.0) * CTR[16], (1.0) * CTR[48],                                      \
        (-3.0) * CTR[16] + (3.0) * CTR[17] + (-2.0) * CTR[48] +                \
            (-1.0) * CTR[49],                                                  \
        (2.0) * CTR[16] + (-2.0) * CTR[17] + (1.0) * CTR[48] +                 \
            (1.0) * CTR[49],                                                   \
        (-3.0) * CTR[0] + (3.0) * CTR[2] + (-2.0) * CTR[16] +                  \
            (-1.0) * CTR[18],                                                  \
        (-3.0) * CTR[24] + (3.0) * CTR[26] + (-2.0) * CTR[48] +                \
            (-1.0) * CTR[50],                                                  \
        (9.0) * CTR[0] + (-9.0) * CTR[1] + (-9.0) * CTR[2] + (9.0) * CTR[3] +  \
            (6.0) * CTR[16] + (-6.0) * CTR[17] + (3.0) * CTR[18] +             \
            (-3.0) * CTR[19] + (6.0) * CTR[24] + (3.0) * CTR[25] +             \
            (-6.0) * CTR[26] + (-3.0) * CTR[27] + (4.0) * CTR[48] +            \
            (2.0) * CTR[49] + (2.0) * CTR[50] + (1.0) * CTR[51],               \
        (-6.0) * CTR[0] + (6.0) * CTR[1] + (6.0) * CTR[2] + (-6.0) * CTR[3] +  \
            (-4.0) * CTR[16] + (4.0) * CTR[17] + (-2.0) * CTR[18] +            \
            (2.0) * CTR[19] + (-3.0) * CTR[24] + (-3.0) * CTR[25] +            \
            (3.0) * CTR[26] + (3.0) * CTR[27] + (-2.0) * CTR[48] +             \
            (-2.0) * CTR[49] + (-1.0) * CTR[50] + (-1.0) * CTR[51],            \
        (2.0) * CTR[0] + (-2.0) * CTR[2] + (1.0) * CTR[16] + (1.0) * CTR[18],  \
        (2.0) * CTR[24] + (-2.0) * CTR[26] + (1.0) * CTR[48] +                 \
            (1.0) * CTR[50],                                                   \
        (-6.0) * CTR[0] + (6.0) * CTR[1] + (6.0) * CTR[2] + (-6.0) * CTR[3] +  \
            (-3.0) * CTR[16] + (3.0) * CTR[17] + (-3.0) * CTR[18] +            \
            (3.0) * CTR[19] + (-4.0) * CTR[24] + (-2.0) * CTR[25] +            \
            (4.0) * CTR[26] + (2.0) * CTR[27] + (-2.0) * CTR[48] +             \
            (-1.0) * CTR[49] + (-2.0) * CTR[50] + (-1.0) * CTR[51],            \
        (4.0) * CTR[0] + (-4.0) * CTR[1] + (-4.0) * CTR[2] + (4.0) * CTR[3] +  \
            (2.0) * CTR[16] + (-2.0) * CTR[17] + (2.0) * CTR[18] +             \
            (-2.0) * CTR[19] + (2.0) * CTR[24] + (2.0) * CTR[25] +             \
            (-2.0) * CTR[26] + (-2.0) * CTR[27] + (1.0) * CTR[48] +            \
            (1.0) * CTR[49] + (1.0) * CTR[50] + (1.0) * CTR[51],               \
        (1.0) * CTR[8], (1.0) * CTR[40],                                       \
        (-3.0) * CTR[8] + (3.0) * CTR[9] + (-2.0) * CTR[40] +                  \
            (-1.0) * CTR[41],                                                  \
        (2.0) * CTR[8] + (-2.0) * CTR[9] + (1.0) * CTR[40] + (1.0) * CTR[41],  \
        (1.0) * CTR[32], (1.0) * CTR[56],                                      \
        (-3.0) * CTR[32] + (3.0) * CTR[33] + (-2.0) * CTR[56] +                \
            (-1.0) * CTR[57],                                                  \
        (2.0) * CTR[32] + (-2.0) * CTR[33] + (1.0) * CTR[56] +                 \
            (1.0) * CTR[57],                                                   \
        (-3.0) * CTR[8] + (3.0) * CTR[10] + (-2.0) * CTR[32] +                 \
            (-1.0) * CTR[34],                                                  \
        (-3.0) * CTR[40] + (3.0) * CTR[42] + (-2.0) * CTR[56] +                \
            (-1.0) * CTR[58],                                                  \
        (9.0) * CTR[8] + (-9.0) * CTR[9] + (-9.0) * CTR[10] +                  \
            (9.0) * CTR[11] + (6.0) * CTR[32] + (-6.0) * CTR[33] +             \
            (3.0) * CTR[34] + (-3.0) * CTR[35] + (6.0) * CTR[40] +             \
            (3.0) * CTR[41] + (-6.0) * CTR[42] + (-3.0) * CTR[43] +            \
            (4.0) * CTR[56] + (2.0) * CTR[57] + (2.0) * CTR[58] +              \
            (1.0) * CTR[59],                                                   \
        (-6.0) * CTR[8] + (6.0) * CTR[9] + (6.0) * CTR[10] +                   \
            (-6.0) * CTR[11] + (-4.0) * CTR[32] + (4.0) * CTR[33] +            \
            (-2.0) * CTR[34] + (2.0) * CTR[35] + (-3.0) * CTR[40] +            \
            (-3.0) * CTR[41] + (3.0) * CTR[42] + (3.0) * CTR[43] +             \
            (-2.0) * CTR[56] + (-2.0) * CTR[57] + (-1.0) * CTR[58] +           \
            (-1.0) * CTR[59],                                                  \
        (2.0) * CTR[8] + (-2.0) * CTR[10] + (1.0) * CTR[32] + (1.0) * CTR[34], \
        (2.0) * CTR[40] + (-2.0) * CTR[42] + (1.0) * CTR[56] +                 \
            (1.0) * CTR[58],                                                   \
        (-6.0) * CTR[8] + (6.0) * CTR[9] + (6.0) * CTR[10] +                   \
            (-6.0) * CTR[11] + (-3.0) * CTR[32] + (3.0) * CTR[33] +            \
            (-3.0) * CTR[34] + (3.0) * CTR[35] + (-4.0) * CTR[40] +            \
            (-2.0) * CTR[41] + (4.0) * CTR[42] + (2.0) * CTR[43] +             \
            (-2.0) * CTR[56] + (-1.0) * CTR[57] + (-2.0) * CTR[58] +           \
            (-1.0) * CTR[59],                                                  \
        (4.0) * CTR[8] + (-4.0) * CTR[9] + (-4.0) * CTR[10] +                  \
            (4.0) * CTR[11] + (2.0) * CTR[32] + (-2.0) * CTR[33] +             \
            (2.0) * CTR[34] + (-2.0) * CTR[35] + (2.0) * CTR[40] +             \
            (2.0) * CTR[41] + (-2.0) * CTR[42] + (-2.0) * CTR[43] +            \
            (1.0) * CTR[56] + (1.0) * CTR[57] + (1.0) * CTR[58] +              \
            (1.0) * CTR[59],                                                   \
        (-3.0) * CTR[0] + (3.0) * CTR[4] + (-2.0) * CTR[8] + (-1.0) * CTR[12], \
        (-3.0) * CTR[24] + (3.0) * CTR[28] + (-2.0) * CTR[40] +                \
            (-1.0) * CTR[44],                                                  \
        (9.0) * CTR[0] + (-9.0) * CTR[1] + (-9.0) * CTR[4] + (9.0) * CTR[5] +  \
            (6.0) * CTR[8] + (-6.0) * CTR[9] + (3.0) * CTR[12] +               \
            (-3.0) * CTR[13] + (6.0) * CTR[24] + (3.0) * CTR[25] +             \
            (-6.0) * CTR[28] + (-3.0) * CTR[29] + (4.0) * CTR[40] +            \
            (2.0) * CTR[41] + (2.0) * CTR[44] + (1.0) * CTR[45],               \
        (-6.0) * CTR[0] + (6.0) * CTR[1] + (6.0) * CTR[4] + (-6.0) * CTR[5] +  \
            (-4.0) * CTR[8] + (4.0) * CTR[9] + (-2.0) * CTR[12] +              \
            (2.0) * CTR[13] + (-3.0) * CTR[24] + (-3.0) * CTR[25] +            \
            (3.0) * CTR[28] + (3.0) * CTR[29] + (-2.0) * CTR[40] +             \
            (-2.0) * CTR[41] + (-1.0) * CTR[44] + (-1.0) * CTR[45],            \
        (-3.0) * CTR[16] + (3.0) * CTR[20] + (-2.0) * CTR[32] +                \
            (-1.0) * CTR[36],                                                  \
        (-3.0) * CTR[48] + (3.0) * CTR[52] + (-2.0) * CTR[56] +                \
            (-1.0) * CTR[60],                                                  \
        (9.0) * CTR[16] + (-9.0) * CTR[17] + (-9.0) * CTR[20] +                \
            (9.0) * CTR[21] + (6.0) * CTR[32] + (-6.0) * CTR[33] +             \
            (3.0) * CTR[36] + (-3.0) * CTR[37] + (6.0) * CTR[48] +             \
            (3.0) * CTR[49] + (-6.0) * CTR[52] + (-3.0) * CTR[53] +            \
            (4.0) * CTR[56] + (2.0) * CTR[57] + (2.0) * CTR[60] +              \
            (1.0) * CTR[61],                                                   \
        (-6.0) * CTR[16] + (6.0) * CTR[17] + (6.0) * CTR[20] +                 \
            (-6.0) * CTR[21] + (-4.0) * CTR[32] + (4.0) * CTR[33] +            \
            (-2.0) * CTR[36] + (2.0) * CTR[37] + (-3.0) * CTR[48] +            \
            (-3.0) * CTR[49] + (3.0) * CTR[52] + (3.0) * CTR[53] +             \
            (-2.0) * CTR[56] + (-2.0) * CTR[57] + (-1.0) * CTR[60] +           \
            (-1.0) * CTR[61],                                                  \
        (9.0) * CTR[0] + (-9.0) * CTR[2] + (-9.0) * CTR[4] + (9.0) * CTR[6] +  \
            (6.0) * CTR[8] + (-6.0) * CTR[10] + (3.0) * CTR[12] +              \
            (-3.0) * CTR[14] + (6.0) * CTR[16] + (3.0) * CTR[18] +             \
            (-6.0) * CTR[20] + (-3.0) * CTR[22] + (4.0) * CTR[32] +            \
            (2.0) * CTR[34] + (2.0) * CTR[36] + (1.0) * CTR[38],               \
        (9.0) * CTR[24] + (-9.0) * CTR[26] + (-9.0) * CTR[28] +                \
            (9.0) * CTR[30] + (6.0) * CTR[40] + (-6.0) * CTR[42] +             \
            (3.0) * CTR[44] + (-3.0) * CTR[46] + (6.0) * CTR[48] +             \
            (3.0) * CTR[50] + (-6.0) * CTR[52] + (-3.0) * CTR[54] +            \
            (4.0) * CTR[56] + (2.0) * CTR[58] + (2.0) * CTR[60] +              \
            (1.0) * CTR[62],                                                   \
        (-27.0) * CTR[0] + (27.0) * CTR[1] + (27.0) * CTR[2] +                 \
            (-27.0) * CTR[3] + (27.0) * CTR[4] + (-27.0) * CTR[5] +            \
            (-27.0) * CTR[6] + (27.0) * CTR[7] + (-18.0) * CTR[8] +            \
            (18.0) * CTR[9] + (18.0) * CTR[10] + (-18.0) * CTR[11] +           \
            (-9.0) * CTR[12] + (9.0) * CTR[13] + (9.0) * CTR[14] +             \
            (-9.0) * CTR[15] + (-18.0) * CTR[16] + (18.0) * CTR[17] +          \
            (-9.0) * CTR[18] + (9.0) * CTR[19] + (18.0) * CTR[20] +            \
            (-18.0) * CTR[21] + (9.0) * CTR[22] + (-9.0) * CTR[23] +           \
            (-18.0) * CTR[24] + (-9.0) * CTR[25] + (18.0) * CTR[26] +          \
            (9.0) * CTR[27] + (18.0) * CTR[28] + (9.0) * CTR[29] +             \
            (-18.0) * CTR[30] + (-9.0) * CTR[31] + (-12.0) * CTR[32] +         \
            (12.0) * CTR[33] + (-6.0) * CTR[34] + (6.0) * CTR[35] +            \
            (-6.0) * CTR[36] + (6.0) * CTR[37] + (-3.0) * CTR[38] +            \
            (3.0) * CTR[39] + (-12.0) * CTR[40] + (-6.0) * CTR[41] +           \
            (12.0) * CTR[42] + (6.0) * CTR[43] + (-6.0) * CTR[44] +            \
            (-3.0) * CTR[45] + (6.0) * CTR[46] + (3.0) * CTR[47] +             \
            (-12.0) * CTR[48] + (-6.0) * CTR[49] + (-6.0) * CTR[50] +          \
            (-3.0) * CTR[51] + (12.0) * CTR[52] + (6.0) * CTR[53] +            \
            (6.0) * CTR[54] + (3.0) * CTR[55] + (-8.0) * CTR[56] +             \
            (-4.0) * CTR[57] + (-4.0) * CTR[58] + (-2.0) * CTR[59] +           \
            (-4.0) * CTR[60] + (-2.0) * CTR[61] + (-2.0) * CTR[62] +           \
            (-1.0) * CTR[63],                                                  \
        (18.0) * CTR[0] + (-18.0) * CTR[1] + (-18.0) * CTR[2] +                \
            (18.0) * CTR[3] + (-18.0) * CTR[4] + (18.0) * CTR[5] +             \
            (18.0) * CTR[6] + (-18.0) * CTR[7] + (12.0) * CTR[8] +             \
            (-12.0) * CTR[9] + (-12.0) * CTR[10] + (12.0) * CTR[11] +          \
            (6.0) * CTR[12] + (-6.0) * CTR[13] + (-6.0) * CTR[14] +            \
            (6.0) * CTR[15] + (12.0) * CTR[16] + (-12.0) * CTR[17] +           \
            (6.0) * CTR[18] + (-6.0) * CTR[19] + (-12.0) * CTR[20] +           \
            (12.0) * CTR[21] + (-6.0) * CTR[22] + (6.0) * CTR[23] +            \
            (9.0) * CTR[24] + (9.0) * CTR[25] + (-9.0) * CTR[26] +             \
            (-9.0) * CTR[27] + (-9.0) * CTR[28] + (-9.0) * CTR[29] +           \
            (9.0) * CTR[30] + (9.0) * CTR[31] + (8.0) * CTR[32] +              \
            (-8.0) * CTR[33] + (4.0) * CTR[34] + (-4.0) * CTR[35] +            \
            (4.0) * CTR[36] + (-4.0) * CTR[37] + (2.0) * CTR[38] +             \
            (-2.0) * CTR[39] + (6.0) * CTR[40] + (6.0) * CTR[41] +             \
            (-6.0) * CTR[42] + (-6.0) * CTR[43] + (3.0) * CTR[44] +            \
            (3.0) * CTR[45] + (-3.0) * CTR[46] + (-3.0) * CTR[47] +            \
            (6.0) * CTR[48] + (6.0) * CTR[49] + (3.0) * CTR[50] +              \
            (3.0) * CTR[51] + (-6.0) * CTR[52] + (-6.0) * CTR[53] +            \
            (-3.0) * CTR[54] + (-3.0) * CTR[55] + (4.0) * CTR[56] +            \
            (4.0) * CTR[57] + (2.0) * CTR[58] + (2.0) * CTR[59] +              \
            (2.0) * CTR[60] + (2.0) * CTR[61] + (1.0) * CTR[62] +              \
            (1.0) * CTR[63],                                                   \
        (-6.0) * CTR[0] + (6.0) * CTR[2] + (6.0) * CTR[4] + (-6.0) * CTR[6] +  \
            (-4.0) * CTR[8] + (4.0) * CTR[10] + (-2.0) * CTR[12] +             \
            (2.0) * CTR[14] + (-3.0) * CTR[16] + (-3.0) * CTR[18] +            \
            (3.0) * CTR[20] + (3.0) * CTR[22] + (-2.0) * CTR[32] +             \
            (-2.0) * CTR[34] + (-1.0) * CTR[36] + (-1.0) * CTR[38],            \
        (-6.0) * CTR[24] + (6.0) * CTR[26] + (6.0) * CTR[28] +                 \
            (-6.0) * CTR[30] + (-4.0) * CTR[40] + (4.0) * CTR[42] +            \
            (-2.0) * CTR[44] + (2.0) * CTR[46] + (-3.0) * CTR[48] +            \
            (-3.0) * CTR[50] + (3.0) * CTR[52] + (3.0) * CTR[54] +             \
            (-2.0) * CTR[56] + (-2.0) * CTR[58] + (-1.0) * CTR[60] +           \
            (-1.0) * CTR[62],                                                  \
        (18.0) * CTR[0] + (-18.0) * CTR[1] + (-18.0) * CTR[2] +                \
            (18.0) * CTR[3] + (-18.0) * CTR[4] + (18.0) * CTR[5] +             \
            (18.0) * CTR[6] + (-18.0) * CTR[7] + (12.0) * CTR[8] +             \
            (-12.0) * CTR[9] + (-12.0) * CTR[10] + (12.0) * CTR[11] +          \
            (6.0) * CTR[12] + (-6.0) * CTR[13] + (-6.0) * CTR[14] +            \
            (6.0) * CTR[15] + (9.0) * CTR[16] + (-9.0) * CTR[17] +             \
            (9.0) * CTR[18] + (-9.0) * CTR[19] + (-9.0) * CTR[20] +            \
            (9.0) * CTR[21] + (-9.0) * CTR[22] + (9.0) * CTR[23] +             \
            (12.0) * CTR[24] + (6.0) * CTR[25] + (-12.0) * CTR[26] +           \
            (-6.0) * CTR[27] + (-12.0) * CTR[28] + (-6.0) * CTR[29] +          \
            (12.0) * CTR[30] + (6.0) * CTR[31] + (6.0) * CTR[32] +             \
            (-6.0) * CTR[33] + (6.0) * CTR[34] + (-6.0) * CTR[35] +            \
            (3.0) * CTR[36] + (-3.0) * CTR[37] + (3.0) * CTR[38] +             \
            (-3.0) * CTR[39] + (8.0) * CTR[40] + (4.0) * CTR[41] +             \
            (-8.0) * CTR[42] + (-4.0) * CTR[43] + (4.0) * CTR[44] +            \
            (2.0) * CTR[45] + (-4.0) * CTR[46] + (-2.0) * CTR[47] +            \
            (6.0) * CTR[48] + (3.0) * CTR[49] + (6.0) * CTR[50] +              \
            (3.0) * CTR[51] + (-6.0) * CTR[52] + (-3.0) * CTR[53] +            \
            (-6.0) * CTR[54] + (-3.0) * CTR[55] + (4.0) * CTR[56] +            \
            (2.0) * CTR[57] + (4.0) * CTR[58] + (2.0) * CTR[59] +              \
            (2.0) * CTR[60] + (1.0) * CTR[61] + (2.0) * CTR[62] +              \
            (1.0) * CTR[63],                                                   \
        (-12.0) * CTR[0] + (12.0) * CTR[1] + (12.0) * CTR[2] +                 \
            (-12.0) * CTR[3] + (12.0) * CTR[4] + (-12.0) * CTR[5] +            \
            (-12.0) * CTR[6] + (12.0) * CTR[7] + (-8.0) * CTR[8] +             \
            (8.0) * CTR[9] + (8.0) * CTR[10] + (-8.0) * CTR[11] +              \
            (-4.0) * CTR[12] + (4.0) * CTR[13] + (4.0) * CTR[14] +             \
            (-4.0) * CTR[15] + (-6.0) * CTR[16] + (6.0) * CTR[17] +            \
            (-6.0) * CTR[18] + (6.0) * CTR[19] + (6.0) * CTR[20] +             \
            (-6.0) * CTR[21] + (6.0) * CTR[22] + (-6.0) * CTR[23] +            \
            (-6.0) * CTR[24] + (-6.0) * CTR[25] + (6.0) * CTR[26] +            \
            (6.0) * CTR[27] + (6.0) * CTR[28] + (6.0) * CTR[29] +              \
            (-6.0) * CTR[30] + (-6.0) * CTR[31] + (-4.0) * CTR[32] +           \
            (4.0) * CTR[33] + (-4.0) * CTR[34] + (4.0) * CTR[35] +             \
            (-2.0) * CTR[36] + (2.0) * CTR[37] + (-2.0) * CTR[38] +            \
            (2.0) * CTR[39] + (-4.0) * CTR[40] + (-4.0) * CTR[41] +            \
            (4.0) * CTR[42] + (4.0) * CTR[43] + (-2.0) * CTR[44] +             \
            (-2.0) * CTR[45] + (2.0) * CTR[46] + (2.0) * CTR[47] +             \
            (-3.0) * CTR[48] + (-3.0) * CTR[49] + (-3.0) * CTR[50] +           \
            (-3.0) * CTR[51] + (3.0) * CTR[52] + (3.0) * CTR[53] +             \
            (3.0) * CTR[54] + (3.0) * CTR[55] + (-2.0) * CTR[56] +             \
            (-2.0) * CTR[57] + (-2.0) * CTR[58] + (-2.0) * CTR[59] +           \
            (-1.0) * CTR[60] + (-1.0) * CTR[61] + (-1.0) * CTR[62] +           \
            (-1.0) * CTR[63],                                                  \
        (2.0) * CTR[0] + (-2.0) * CTR[4] + (1.0) * CTR[8] + (1.0) * CTR[12],   \
        (2.0) * CTR[24] + (-2.0) * CTR[28] + (1.0) * CTR[40] +                 \
            (1.0) * CTR[44],                                                   \
        (-6.0) * CTR[0] + (6.0) * CTR[1] + (6.0) * CTR[4] + (-6.0) * CTR[5] +  \
            (-3.0) * CTR[8] + (3.0) * CTR[9] + (-3.0) * CTR[12] +              \
            (3.0) * CTR[13] + (-4.0) * CTR[24] + (-2.0) * CTR[25] +            \
            (4.0) * CTR[28] + (2.0) * CTR[29] + (-2.0) * CTR[40] +             \
            (-1.0) * CTR[41] + (-2.0) * CTR[44] + (-1.0) * CTR[45],            \
        (4.0) * CTR[0] + (-4.0) * CTR[1] + (-4.0) * CTR[4] + (4.0) * CTR[5] +  \
            (2.0) * CTR[8] + (-2.0) * CTR[9] + (2.0) * CTR[12] +               \
            (-2.0) * CTR[13] + (2.0) * CTR[24] + (2.0) * CTR[25] +             \
            (-2.0) * CTR[28] + (-2.0) * CTR[29] + (1.0) * CTR[40] +            \
            (1.0) * CTR[41] + (1.0) * CTR[44] + (1.0) * CTR[45],               \
        (2.0) * CTR[16] + (-2.0) * CTR[20] + (1.0) * CTR[32] +                 \
            (1.0) * CTR[36],                                                   \
        (2.0) * CTR[48] + (-2.0) * CTR[52] + (1.0) * CTR[56] +                 \
            (1.0) * CTR[60],                                                   \
        (-6.0) * CTR[16] + (6.0) * CTR[17] + (6.0) * CTR[20] +                 \
            (-6.0) * CTR[21] + (-3.0) * CTR[32] + (3.0) * CTR[33] +            \
            (-3.0) * CTR[36] + (3.0) * CTR[37] + (-4.0) * CTR[48] +            \
            (-2.0) * CTR[49] + (4.0) * CTR[52] + (2.0) * CTR[53] +             \
            (-2.0) * CTR[56] + (-1.0) * CTR[57] + (-2.0) * CTR[60] +           \
            (-1.0) * CTR[61],                                                  \
        (4.0) * CTR[16] + (-4.0) * CTR[17] + (-4.0) * CTR[20] +                \
            (4.0) * CTR[21] + (2.0) * CTR[32] + (-2.0) * CTR[33] +             \
            (2.0) * CTR[36] + (-2.0) * CTR[37] + (2.0) * CTR[48] +             \
            (2.0) * CTR[49] + (-2.0) * CTR[52] + (-2.0) * CTR[53] +            \
            (1.0) * CTR[56] + (1.0) * CTR[57] + (1.0) * CTR[60] +              \
            (1.0) * CTR[61],                                                   \
        (-6.0) * CTR[0] + (6.0) * CTR[2] + (6.0) * CTR[4] + (-6.0) * CTR[6] +  \
            (-3.0) * CTR[8] + (3.0) * CTR[10] + (-3.0) * CTR[12] +             \
            (3.0) * CTR[14] + (-4.0) * CTR[16] + (-2.0) * CTR[18] +            \
            (4.0) * CTR[20] + (2.0) * CTR[22] + (-2.0) * CTR[32] +             \
            (-1.0) * CTR[34] + (-2.0) * CTR[36] + (-1.0) * CTR[38],            \
        (-6.0) * CTR[24] + (6.0) * CTR[26] + (6.0) * CTR[28] +                 \
            (-6.0) * CTR[30] + (-3.0) * CTR[40] + (3.0) * CTR[42] +            \
            (-3.0) * CTR[44] + (3.0) * CTR[46] + (-4.0) * CTR[48] +            \
            (-2.0) * CTR[50] + (4.0) * CTR[52] + (2.0) * CTR[54] +             \
            (-2.0) * CTR[56] + (-1.0) * CTR[58] + (-2.0) * CTR[60] +           \
            (-1.0) * CTR[62],                                                  \
        (18.0) * CTR[0] + (-18.0) * CTR[1] + (-18.0) * CTR[2] +                \
            (18.0) * CTR[3] + (-18.0) * CTR[4] + (18.0) * CTR[5] +             \
            (18.0) * CTR[6] + (-18.0) * CTR[7] + (9.0) * CTR[8] +              \
            (-9.0) * CTR[9] + (-9.0) * CTR[10] + (9.0) * CTR[11] +             \
            (9.0) * CTR[12] + (-9.0) * CTR[13] + (-9.0) * CTR[14] +            \
            (9.0) * CTR[15] + (12.0) * CTR[16] + (-12.0) * CTR[17] +           \
            (6.0) * CTR[18] + (-6.0) * CTR[19] + (-12.0) * CTR[20] +           \
            (12.0) * CTR[21] + (-6.0) * CTR[22] + (6.0) * CTR[23] +            \
            (12.0) * CTR[24] + (6.0) * CTR[25] + (-12.0) * CTR[26] +           \
            (-6.0) * CTR[27] + (-12.0) * CTR[28] + (-6.0) * CTR[29] +          \
            (12.0) * CTR[30] + (6.0) * CTR[31] + (6.0) * CTR[32] +             \
            (-6.0) * CTR[33] + (3.0) * CTR[34] + (-3.0) * CTR[35] +            \
            (6.0) * CTR[36] + (-6.0) * CTR[37] + (3.0) * CTR[38] +             \
            (-3.0) * CTR[39] + (6.0) * CTR[40] + (3.0) * CTR[41] +             \
            (-6.0) * CTR[42] + (-3.0) * CTR[43] + (6.0) * CTR[44] +            \
            (3.0) * CTR[45] + (-6.0) * CTR[46] + (-3.0) * CTR[47] +            \
            (8.0) * CTR[48] + (4.0) * CTR[49] + (4.0) * CTR[50] +              \
            (2.0) * CTR[51] + (-8.0) * CTR[52] + (-4.0) * CTR[53] +            \
            (-4.0) * CTR[54] + (-2.0) * CTR[55] + (4.0) * CTR[56] +            \
            (2.0) * CTR[57] + (2.0) * CTR[58] + (1.0) * CTR[59] +              \
            (4.0) * CTR[60] + (2.0) * CTR[61] + (2.0) * CTR[62] +              \
            (1.0) * CTR[63],                                                   \
        (-12.0) * CTR[0] + (12.0) * CTR[1] + (12.0) * CTR[2] +                 \
            (-12.0) * CTR[3] + (12.0) * CTR[4] + (-12.0) * CTR[5] +            \
            (-12.0) * CTR[6] + (12.0) * CTR[7] + (-6.0) * CTR[8] +             \
            (6.0) * CTR[9] + (6.0) * CTR[10] + (-6.0) * CTR[11] +              \
            (-6.0) * CTR[12] + (6.0) * CTR[13] + (6.0) * CTR[14] +             \
            (-6.0) * CTR[15] + (-8.0) * CTR[16] + (8.0) * CTR[17] +            \
            (-4.0) * CTR[18] + (4.0) * CTR[19] + (8.0) * CTR[20] +             \
            (-8.0) * CTR[21] + (4.0) * CTR[22] + (-4.0) * CTR[23] +            \
            (-6.0) * CTR[24] + (-6.0) * CTR[25] + (6.0) * CTR[26] +            \
            (6.0) * CTR[27] + (6.0) * CTR[28] + (6.0) * CTR[29] +              \
            (-6.0) * CTR[30] + (-6.0) * CTR[31] + (-4.0) * CTR[32] +           \
            (4.0) * CTR[33] + (-2.0) * CTR[34] + (2.0) * CTR[35] +             \
            (-4.0) * CTR[36] + (4.0) * CTR[37] + (-2.0) * CTR[38] +            \
            (2.0) * CTR[39] + (-3.0) * CTR[40] + (-3.0) * CTR[41] +            \
            (3.0) * CTR[42] + (3.0) * CTR[43] + (-3.0) * CTR[44] +             \
            (-3.0) * CTR[45] + (3.0) * CTR[46] + (3.0) * CTR[47] +             \
            (-4.0) * CTR[48] + (-4.0) * CTR[49] + (-2.0) * CTR[50] +           \
            (-2.0) * CTR[51] + (4.0) * CTR[52] + (4.0) * CTR[53] +             \
            (2.0) * CTR[54] + (2.0) * CTR[55] + (-2.0) * CTR[56] +             \
            (-2.0) * CTR[57] + (-1.0) * CTR[58] + (-1.0) * CTR[59] +           \
            (-2.0) * CTR[60] + (-2.0) * CTR[61] + (-1.0) * CTR[62] +           \
            (-1.0) * CTR[63],                                                  \
        (4.0) * CTR[0] + (-4.0) * CTR[2] + (-4.0) * CTR[4] + (4.0) * CTR[6] +  \
            (2.0) * CTR[8] + (-2.0) * CTR[10] + (2.0) * CTR[12] +              \
            (-2.0) * CTR[14] + (2.0) * CTR[16] + (2.0) * CTR[18] +             \
            (-2.0) * CTR[20] + (-2.0) * CTR[22] + (1.0) * CTR[32] +            \
            (1.0) * CTR[34] + (1.0) * CTR[36] + (1.0) * CTR[38],               \
        (4.0) * CTR[24] + (-4.0) * CTR[26] + (-4.0) * CTR[28] +                \
            (4.0) * CTR[30] + (2.0) * CTR[40] + (-2.0) * CTR[42] +             \
            (2.0) * CTR[44] + (-2.0) * CTR[46] + (2.0) * CTR[48] +             \
            (2.0) * CTR[50] + (-2.0) * CTR[52] + (-2.0) * CTR[54] +            \
            (1.0) * CTR[56] + (1.0) * CTR[58] + (1.0) * CTR[60] +              \
            (1.0) * CTR[62],                                                   \
        (-12.0) * CTR[0] + (12.0) * CTR[1] + (12.0) * CTR[2] +                 \
            (-12.0) * CTR[3] + (12.0) * CTR[4] + (-12.0) * CTR[5] +            \
            (-12.0) * CTR[6] + (12.0) * CTR[7] + (-6.0) * CTR[8] +             \
            (6.0) * CTR[9] + (6.0) * CTR[10] + (-6.0) * CTR[11] +              \
            (-6.0) * CTR[12] + (6.0) * CTR[13] + (6.0) * CTR[14] +             \
            (-6.0) * CTR[15] + (-6.0) * CTR[16] + (6.0) * CTR[17] +            \
            (-6.0) * CTR[18] + (6.0) * CTR[19] + (6.0) * CTR[20] +             \
            (-6.0) * CTR[21] + (6.0) * CTR[22] + (-6.0) * CTR[23] +            \
            (-8.0) * CTR[24] + (-4.0) * CTR[25] + (8.0) * CTR[26] +            \
            (4.0) * CTR[27] + (8.0) * CTR[28] + (4.0) * CTR[29] +              \
            (-8.0) * CTR[30] + (-4.0) * CTR[31] + (-3.0) * CTR[32] +           \
            (3.0) * CTR[33] + (-3.0) * CTR[34] + (3.0) * CTR[35] +             \
            (-3.0) * CTR[36] + (3.0) * CTR[37] + (-3.0) * CTR[38] +            \
            (3.0) * CTR[39] + (-4.0) * CTR[40] + (-2.0) * CTR[41] +            \
            (4.0) * CTR[42] + (2.0) * CTR[43] + (-4.0) * CTR[44] +             \
            (-2.0) * CTR[45] + (4.0) * CTR[46] + (2.0) * CTR[47] +             \
            (-4.0) * CTR[48] + (-2.0) * CTR[49] + (-4.0) * CTR[50] +           \
            (-2.0) * CTR[51] + (4.0) * CTR[52] + (2.0) * CTR[53] +             \
            (4.0) * CTR[54] + (2.0) * CTR[55] + (-2.0) * CTR[56] +             \
            (-1.0) * CTR[57] + (-2.0) * CTR[58] + (-1.0) * CTR[59] +           \
            (-2.0) * CTR[60] + (-1.0) * CTR[61] + (-2.0) * CTR[62] +           \
            (-1.0) * CTR[63],                                                  \
        (8.0) * CTR[0] + (-8.0) * CTR[1] + (-8.0) * CTR[2] + (8.0) * CTR[3] +  \
            (-8.0) * CTR[4] + (8.0) * CTR[5] + (8.0) * CTR[6] +                \
            (-8.0) * CTR[7] + (4.0) * CTR[8] + (-4.0) * CTR[9] +               \
            (-4.0) * CTR[10] + (4.0) * CTR[11] + (4.0) * CTR[12] +             \
            (-4.0) * CTR[13] + (-4.0) * CTR[14] + (4.0) * CTR[15] +            \
            (4.0) * CTR[16] + (-4.0) * CTR[17] + (4.0) * CTR[18] +             \
            (-4.0) * CTR[19] + (-4.0) * CTR[20] + (4.0) * CTR[21] +            \
            (-4.0) * CTR[22] + (4.0) * CTR[23] + (4.0) * CTR[24] +             \
            (4.0) * CTR[25] + (-4.0) * CTR[26] + (-4.0) * CTR[27] +            \
            (-4.0) * CTR[28] + (-4.0) * CTR[29] + (4.0) * CTR[30] +            \
            (4.0) * CTR[31] + (2.0) * CTR[32] + (-2.0) * CTR[33] +             \
            (2.0) * CTR[34] + (-2.0) * CTR[35] + (2.0) * CTR[36] +             \
            (-2.0) * CTR[37] + (2.0) * CTR[38] + (-2.0) * CTR[39] +            \
            (2.0) * CTR[40] + (2.0) * CTR[41] + (-2.0) * CTR[42] +             \
            (-2.0) * CTR[43] + (2.0) * CTR[44] + (2.0) * CTR[45] +             \
            (-2.0) * CTR[46] + (-2.0) * CTR[47] + (2.0) * CTR[48] +            \
            (2.0) * CTR[49] + (2.0) * CTR[50] + (2.0) * CTR[51] +              \
            (-2.0) * CTR[52] + (-2.0) * CTR[53] + (-2.0) * CTR[54] +           \
            (-2.0) * CTR[55] + (1.0) * CTR[56] + (1.0) * CTR[57] +             \
            (1.0) * CTR[58] + (1.0) * CTR[59] + (1.0) * CTR[60] +              \
            (1.0) * CTR[61] + (1.0) * CTR[62] + (1.0) * CTR[63]                \
  }

#define VKL_STENCIL_TRICUBIC_RES 4
#define VKL_STENCIL_TRICUBIC_SIZE 64
#define VKL_STENCIL_TRICUBIC_OFFSETS                                          \
  {                                                                           \
    {-1, -1, -1}, {-1, -1, 0}, {-1, -1, 1}, {-1, -1, 2}, {-1, 0, -1},         \
        {-1, 0, 0}, {-1, 0, 1}, {-1, 0, 2}, {-1, 1, -1}, {-1, 1, 0},          \
        {-1, 1, 1}, {-1, 1, 2}, {-1, 2, -1}, {-1, 2, 0}, {-1, 2, 1},          \
        {-1, 2, 2}, {0, -1, -1}, {0, -1, 0}, {0, -1, 1}, {0, -1, 2},          \
        {0, 0, -1}, {0, 0, 0}, {0, 0, 1}, {0, 0, 2}, {0, 1, -1}, {0, 1, 0},   \
        {0, 1, 1}, {0, 1, 2}, {0, 2, -1}, {0, 2, 0}, {0, 2, 1}, {0, 2, 2},    \
        {1, -1, -1}, {1, -1, 0}, {1, -1, 1}, {1, -1, 2}, {1, 0, -1},          \
        {1, 0, 0}, {1, 0, 1}, {1, 0, 2}, {1, 1, -1}, {1, 1, 0}, {1, 1, 1},    \
        {1, 1, 2}, {1, 2, -1}, {1, 2, 0}, {1, 2, 1}, {1, 2, 2}, {2, -1, -1},  \
        {2, -1, 0}, {2, -1, 1}, {2, -1, 2}, {2, 0, -1}, {2, 0, 0}, {2, 0, 1}, \
        {2, 0, 2}, {2, 1, -1}, {2, 1, 0}, {2, 1, 1}, {2, 1, 2}, {2, 2, -1},   \
        {2, 2, 0}, {2, 2, 1}, {2, 2, 2},                                      \
  }

// In the macros below, x, y, z must be in [0, 1].

#define __vkl_tricubic_spl(SPL, x, y, z)                               \
  SPL[((x + 1) * VKL_STENCIL_TRICUBIC_RES * VKL_STENCIL_TRICUBIC_RES + \
       (y + 1) * VKL_STENCIL_TRICUBIC_RES + (z + 1))]

#define __vkl_tricubic_ddx(SPL, x, y, z)           \
  (0.5f * (-__vkl_tricubic_spl(SPL, x - 1, y, z) + \
           __vkl_tricubic_spl(SPL, x + 1, y, z)))

#define __vkl_tricubic_ddy(SPL, x, y, z)           \
  (0.5f * (-__vkl_tricubic_spl(SPL, x, y - 1, z) + \
           __vkl_tricubic_spl(SPL, x, y + 1, z)))

#define __vkl_tricubic_ddz(SPL, x, y, z)           \
  (0.5f * (-__vkl_tricubic_spl(SPL, x, y, z - 1) + \
           __vkl_tricubic_spl(SPL, x, y, z + 1)))

#define __vkl_tricubic_d2dxdy(SPL, x, y, z)            \
  (0.25f * (__vkl_tricubic_spl(SPL, x - 1, y - 1, z) - \
            __vkl_tricubic_spl(SPL, x - 1, y + 1, z) - \
            __vkl_tricubic_spl(SPL, x + 1, y - 1, z) + \
            __vkl_tricubic_spl(SPL, x + 1, y + 1, z)))

#define __vkl_tricubic_d2dxdz(SPL, x, y, z)            \
  (0.25f * (__vkl_tricubic_spl(SPL, x - 1, y, z - 1) - \
            __vkl_tricubic_spl(SPL, x - 1, y, z + 1) - \
            __vkl_tricubic_spl(SPL, x + 1, y, z - 1) + \
            __vkl_tricubic_spl(SPL, x + 1, y, z + 1)))

#define __vkl_tricubic_d2dydz(SPL, x, y, z)            \
  (0.25f * (__vkl_tricubic_spl(SPL, x, y - 1, z - 1) - \
            __vkl_tricubic_spl(SPL, x, y - 1, z + 1) - \
            __vkl_tricubic_spl(SPL, x, y + 1, z - 1) + \
            __vkl_tricubic_spl(SPL, x, y + 1, z + 1)))

#define __vkl_tricubic_d3dxdydz(SPL, x, y, z)                \
  (0.125f * (-__vkl_tricubic_spl(SPL, x - 1, y - 1, z - 1) + \
             __vkl_tricubic_spl(SPL, x - 1, y - 1, z + 1) +  \
             __vkl_tricubic_spl(SPL, x - 1, y + 1, z - 1) -  \
             __vkl_tricubic_spl(SPL, x - 1, y + 1, z + 1) +  \
             __vkl_tricubic_spl(SPL, x + 1, y - 1, z - 1) -  \
             __vkl_tricubic_spl(SPL, x + 1, y - 1, z + 1) -  \
             __vkl_tricubic_spl(SPL, x + 1, y + 1, z - 1) +  \
             __vkl_tricubic_spl(SPL, x + 1, y + 1, z + 1)))

#define __vkl_tricubic_constraints_array(SPL)                               \
  {                                                                         \
    __vkl_tricubic_spl(SPL, 0, 0, 0), __vkl_tricubic_spl(SPL, 0, 0, 1),     \
        __vkl_tricubic_spl(SPL, 0, 1, 0), __vkl_tricubic_spl(SPL, 0, 1, 1), \
        __vkl_tricubic_spl(SPL, 1, 0, 0), __vkl_tricubic_spl(SPL, 1, 0, 1), \
        __vkl_tricubic_spl(SPL, 1, 1, 0), __vkl_tricubic_spl(SPL, 1, 1, 1), \
                                                                            \
        __vkl_tricubic_ddx(SPL, 0, 0, 0), __vkl_tricubic_ddx(SPL, 0, 0, 1), \
        __vkl_tricubic_ddx(SPL, 0, 1, 0), __vkl_tricubic_ddx(SPL, 0, 1, 1), \
        __vkl_tricubic_ddx(SPL, 1, 0, 0), __vkl_tricubic_ddx(SPL, 1, 0, 1), \
        __vkl_tricubic_ddx(SPL, 1, 1, 0), __vkl_tricubic_ddx(SPL, 1, 1, 1), \
                                                                            \
        __vkl_tricubic_ddy(SPL, 0, 0, 0), __vkl_tricubic_ddy(SPL, 0, 0, 1), \
        __vkl_tricubic_ddy(SPL, 0, 1, 0), __vkl_tricubic_ddy(SPL, 0, 1, 1), \
        __vkl_tricubic_ddy(SPL, 1, 0, 0), __vkl_tricubic_ddy(SPL, 1, 0, 1), \
        __vkl_tricubic_ddy(SPL, 1, 1, 0), __vkl_tricubic_ddy(SPL, 1, 1, 1), \
                                                                            \
        __vkl_tricubic_ddz(SPL, 0, 0, 0), __vkl_tricubic_ddz(SPL, 0, 0, 1), \
        __vkl_tricubic_ddz(SPL, 0, 1, 0), __vkl_tricubic_ddz(SPL, 0, 1, 1), \
        __vkl_tricubic_ddz(SPL, 1, 0, 0), __vkl_tricubic_ddz(SPL, 1, 0, 1), \
        __vkl_tricubic_ddz(SPL, 1, 1, 0), __vkl_tricubic_ddz(SPL, 1, 1, 1), \
                                                                            \
        __vkl_tricubic_d2dxdy(SPL, 0, 0, 0),                                \
        __vkl_tricubic_d2dxdy(SPL, 0, 0, 1),                                \
        __vkl_tricubic_d2dxdy(SPL, 0, 1, 0),                                \
        __vkl_tricubic_d2dxdy(SPL, 0, 1, 1),                                \
        __vkl_tricubic_d2dxdy(SPL, 1, 0, 0),                                \
        __vkl_tricubic_d2dxdy(SPL, 1, 0, 1),                                \
        __vkl_tricubic_d2dxdy(SPL, 1, 1, 0),                                \
        __vkl_tricubic_d2dxdy(SPL, 1, 1, 1),                                \
                                                                            \
        __vkl_tricubic_d2dxdz(SPL, 0, 0, 0),                                \
        __vkl_tricubic_d2dxdz(SPL, 0, 0, 1),                                \
        __vkl_tricubic_d2dxdz(SPL, 0, 1, 0),                                \
        __vkl_tricubic_d2dxdz(SPL, 0, 1, 1),                                \
        __vkl_tricubic_d2dxdz(SPL, 1, 0, 0),                                \
        __vkl_tricubic_d2dxdz(SPL, 1, 0, 1),                                \
        __vkl_tricubic_d2dxdz(SPL, 1, 1, 0),                                \
        __vkl_tricubic_d2dxdz(SPL, 1, 1, 1),                                \
                                                                            \
        __vkl_tricubic_d2dydz(SPL, 0, 0, 0),                                \
        __vkl_tricubic_d2dydz(SPL, 0, 0, 1),                                \
        __vkl_tricubic_d2dydz(SPL, 0, 1, 0),                                \
        __vkl_tricubic_d2dydz(SPL, 0, 1, 1),                                \
        __vkl_tricubic_d2dydz(SPL, 1, 0, 0),                                \
        __vkl_tricubic_d2dydz(SPL, 1, 0, 1),                                \
        __vkl_tricubic_d2dydz(SPL, 1, 1, 0),                                \
        __vkl_tricubic_d2dydz(SPL, 1, 1, 1),                                \
                                                                            \
        __vkl_tricubic_d3dxdydz(SPL, 0, 0, 0),                              \
        __vkl_tricubic_d3dxdydz(SPL, 0, 0, 1),                              \
        __vkl_tricubic_d3dxdydz(SPL, 0, 1, 0),                              \
        __vkl_tricubic_d3dxdydz(SPL, 0, 1, 1),                              \
        __vkl_tricubic_d3dxdydz(SPL, 1, 0, 0),                              \
        __vkl_tricubic_d3dxdydz(SPL, 1, 0, 1),                              \
        __vkl_tricubic_d3dxdydz(SPL, 1, 1, 0),                              \
        __vkl_tricubic_d3dxdydz(SPL, 1, 1, 1)                               \
  }

// Expanding the integer powers is much faster than using pow!
#define __vkl_tricubic_powers(X)         \
  {                                      \
    1.f, (X), (X) * (X), (X) * (X) * (X) \
  }

// Evaluate a tricubic polynomial given an offset in [0, 1] and coefficients.

// Uniform path.
inline uniform float VdbSampler_tricubicPolynomial(const float *uniform x,
                                                   const float *uniform y,
                                                   const float *uniform z,
                                                   const float *uniform
                                                       coefficients)
{
  unmasked
  {
    // Since there is only one input we vectorize the polynomial
    // evaluation!
    float result = 0.f;
    foreach_tiled(i = 0 ... 4, j = 0 ... 4, k = 0 ... 4)
    {
      result += coefficients[16 * i + 4 * j + k] * x[i] * y[j] * z[k];
    }
    return reduce_add(result);
  }
}

// Varying path.
inline float VdbSampler_tricubicPolynomial(const varying float *uniform x,
                                           const varying float *uniform y,
                                           const varying float *uniform z,
                                           const varying float *uniform
                                               coefficients)
{
  // Expanding the integer powers is much faster than using pow!
  float result = 0.f;
  for (uniform unsigned int i = 0; i < 4; ++i)
    for (uniform unsigned int j = 0; j < 4; ++j)
      for (uniform unsigned int k = 0; k < 4; ++k) {
        result += coefficients[16 * i + 4 * j + k] * x[i] * y[j] * z[k];
      }
  return result;
}

inline vec3f VdbSampler_tricubicPolynomialGradient(
    const varying float *uniform x,
    const varying float *uniform y,
    const varying float *uniform z,
    const varying float *uniform coefficients)
{
  vec3f result = make_vec3f(0.f);
  for (uniform unsigned int i = 0; i < 4; ++i)
    for (uniform unsigned int j = 0; j < 4; ++j)
      for (uniform unsigned int k = 0; k < 4; ++k) {
        const float c = coefficients[16 * i + 4 * j + k];
        if (i > 0)
          result.x += c * i * x[i - 1] * y[j] * z[k];
        if (j > 0)
          result.y += c * j * x[i] * y[j - 1] * z[k];
        if (k > 0)
          result.z += c * k * x[i] * y[j] * z[k - 1];
      }
  return result;
}

// Note: These wrappers are necessary for two reasons; They help clean up the
// code below, and also help avoid nested foreach errors!
inline void VdbSampler_traverseVoxelValuesTricubic(const VdbSampler *uniform
                                                       sampler,
                                                   const uniform vec3i &ic,
                                                   uint64 *uniform voxel,
                                                   vec3ui *uniform domainOffset)
{
  __vkl_stencil_dispatch_uniform(TRICUBIC, ic, {
    uint64 voxelV;
    vec3ui domainOffsetV;
    VdbSampler_traverse(sampler, coord, voxelV, domainOffsetV);

    voxel[tgtIdx]        = voxelV;
    domainOffset[tgtIdx] = domainOffsetV;
  });
}

inline void VdbSampler_traverseVoxelValuesTricubic(const VdbSampler *uniform
                                                       sampler,
                                                   const vec3i &ic,
                                                   uint64 *uniform voxel,
                                                   vec3ui *uniform domainOffset)
{
  __vkl_stencil_dispatch_varying(TRICUBIC, ic, {
    uint64 voxelV;
    vec3ui domainOffsetV;
    VdbSampler_traverse(sampler, coord, voxelV, domainOffsetV);

    voxel[tgtIdx]        = voxelV;
    domainOffset[tgtIdx] = domainOffsetV;
  });
}

inline void VdbSampler_computeVoxelValuesTricubic(
    const VdbSampler *uniform sampler,
    const uniform vec3i &ic,
    const uint64 *uniform voxel,
    const vec3ui *uniform domainOffset,
    const uniform uint32 attributeIndex,
    float *uniform sample)
{
  __vkl_stencil_dispatch_uniform(TRICUBIC, ic, {
    const uint64 voxelV        = voxel[tgtIdx];
    const vec3ui domainOffsetV = domainOffset[tgtIdx];
    sample[tgtIdx] =
        VdbSampler_sample(sampler, voxelV, domainOffsetV, attributeIndex);
  });
}

inline void VdbSampler_computeVoxelValuesTricubic(
    const VdbSampler *uniform sampler,
    const vec3i &ic,
    const uint64 *uniform voxel,
    const vec3ui *uniform domainOffset,
    const uniform uint32 attributeIndex,
    float *uniform sample)
{
  __vkl_stencil_dispatch_varying(TRICUBIC, ic, {
    const uint64 voxelV        = voxel[tgtIdx];
    const vec3ui domainOffsetV = domainOffset[tgtIdx];
    sample[tgtIdx] =
        VdbSampler_sample(sampler, voxelV, domainOffsetV, attributeIndex);
  });
}

inline void VdbSampler_computeVoxelValuesTricubic(
    const VdbSampler *uniform sampler,
    const uniform vec3i &ic,
    const uniform uint32 attributeIndex,
    float *uniform sample)
{
  __vkl_stencil_dispatch_uniform(TRICUBIC, ic, {
    sample[tgtIdx] =
        VdbSampler_traverseAndSample(sampler, coord, attributeIndex);
  });
}

inline void VdbSampler_computeVoxelValuesTricubic(
    const VdbSampler *uniform sampler,
    const vec3i &ic,
    const uniform uint32 attributeIndex,
    float *uniform sample)
{
  __vkl_stencil_dispatch_varying(TRICUBIC, ic, {
    sample[tgtIdx] =
        VdbSampler_traverseAndSample(sampler, coord, attributeIndex);
  });
}

// Single attribute uniform.
inline uniform float VdbSampler_interpolateTricubic(
    const VdbSampler *uniform sampler,
    const uniform vec3f &indexCoordinates,
    const uniform uint32 attributeIndex)
{
  const uniform vec3i ic = make_vec3i(floor(indexCoordinates.x),
                                      floor(indexCoordinates.y),
                                      floor(indexCoordinates.z));

  uniform float sample[VKL_STENCIL_TRICUBIC_SIZE];
  VdbSampler_computeVoxelValuesTricubic(sampler, ic, attributeIndex, sample);

  const uniform float constraints[]  = __vkl_tricubic_constraints_array(sample);
  const uniform float coefficients[] = __vkl_tricubic_coefficients(constraints);
  const uniform vec3f delta          = indexCoordinates - make_vec3f(ic);
  const uniform float x[]            = __vkl_tricubic_powers(delta.x);
  const uniform float y[]            = __vkl_tricubic_powers(delta.y);
  const uniform float z[]            = __vkl_tricubic_powers(delta.z);
  return VdbSampler_tricubicPolynomial(x, y, z, coefficients);
}

// Single attribute varying.
inline float VdbSampler_interpolateTricubic(const VdbSampler *uniform sampler,
                                            const vec3f &indexCoordinates,
                                            const uniform uint32 attributeIndex)
{
  const vec3i ic = make_vec3i(floor(indexCoordinates.x),
                              floor(indexCoordinates.y),
                              floor(indexCoordinates.z));

  uniform float sample[VKL_TARGET_WIDTH * VKL_STENCIL_TRICUBIC_SIZE];
  VdbSampler_computeVoxelValuesTricubic(sampler, ic, attributeIndex, sample);

  const varying float *uniform s = ((const varying float *uniform) & sample[0]);
  const float constraints[]      = __vkl_tricubic_constraints_array(s);
  const float coefficients[]     = __vkl_tricubic_coefficients(constraints);
  const vec3f delta              = indexCoordinates - make_vec3f(ic);
  const float x[]                = __vkl_tricubic_powers(delta.x);
  const float y[]                = __vkl_tricubic_powers(delta.y);
  const float z[]                = __vkl_tricubic_powers(delta.z);
  return VdbSampler_tricubicPolynomial(x, y, z, coefficients);
}

// Single attribute stream.
inline void VdbSampler_interpolateTricubic(const VdbSampler *uniform sampler,
                                           const uniform unsigned int N,
                                           const vec3f *uniform
                                               objectCoordinates,
                                           const uint32 uniform attributeIndex,
                                           float *uniform samples)
{
  foreach (i = 0 ... N) {
    const vec3f oc               = objectCoordinates[i];
    const vec3f indexCoordinates = xfmPoint(sampler->grid->objectToIndex, oc);
    samples[i]                   = VdbSampler_interpolateTricubic(
        sampler, indexCoordinates, attributeIndex);
  }
}

// Multi attribute uniform.
inline void VdbSampler_interpolateTricubic(
    const VdbSampler *uniform sampler,
    const uniform vec3f &indexCoordinates,
    const uniform uint32 M,
    const uint32 *uniform attributeIndices,
    float *uniform samples)
{
  const uniform vec3i ic = make_vec3i(floor(indexCoordinates.x),
                                      floor(indexCoordinates.y),
                                      floor(indexCoordinates.z));

  uniform uint64 voxel[VKL_STENCIL_TRICUBIC_SIZE];
  uniform vec3ui domainOffset[VKL_STENCIL_TRICUBIC_SIZE];
  VdbSampler_traverseVoxelValuesTricubic(sampler, ic, voxel, domainOffset);

  const uniform vec3f delta = indexCoordinates - make_vec3f(ic);
  const uniform float x[]   = __vkl_tricubic_powers(delta.x);
  const uniform float y[]   = __vkl_tricubic_powers(delta.y);
  const uniform float z[]   = __vkl_tricubic_powers(delta.z);

  for (uniform unsigned int a = 0; a < M; a++) {
    uniform float sample[VKL_STENCIL_TRICUBIC_SIZE];
    VdbSampler_computeVoxelValuesTricubic(
        sampler, ic, voxel, domainOffset, attributeIndices[a], sample);

    const uniform float constraints[] =
        __vkl_tricubic_constraints_array(sample);
    const uniform float coefficients[] =
        __vkl_tricubic_coefficients(constraints);
    samples[a] = VdbSampler_tricubicPolynomial(x, y, z, coefficients);
  }
}

// Multi attribute varying.
inline void VdbSampler_interpolateTricubic(const VdbSampler *uniform sampler,
                                           const vec3f &indexCoordinates,
                                           const uniform uint32 M,
                                           const uint32 *uniform
                                               attributeIndices,
                                           float *uniform samples)
{
  const vec3i ic = make_vec3i(floor(indexCoordinates.x),
                              floor(indexCoordinates.y),
                              floor(indexCoordinates.z));

  uniform uint64 voxel[VKL_TARGET_WIDTH * VKL_STENCIL_TRICUBIC_SIZE];
  uniform vec3ui domainOffset[VKL_TARGET_WIDTH * VKL_STENCIL_TRICUBIC_SIZE];
  VdbSampler_traverseVoxelValuesTricubic(sampler, ic, voxel, domainOffset);

  const vec3f delta = indexCoordinates - make_vec3f(ic);
  const float x[]   = __vkl_tricubic_powers(delta.x);
  const float y[]   = __vkl_tricubic_powers(delta.y);
  const float z[]   = __vkl_tricubic_powers(delta.z);

  for (uniform unsigned int a = 0; a < M; a++) {
    uniform float sample[VKL_TARGET_WIDTH * VKL_STENCIL_TRICUBIC_SIZE];
    VdbSampler_computeVoxelValuesTricubic(
        sampler, ic, voxel, domainOffset, attributeIndices[a], sample);

    const varying float *uniform s = (const varying float *uniform) & sample;
    const float constraints[]      = __vkl_tricubic_constraints_array(s);
    const float coefficients[]     = __vkl_tricubic_coefficients(constraints);
    samples[a * VKL_TARGET_WIDTH + programIndex] =
        VdbSampler_tricubicPolynomial(x, y, z, coefficients);
  }
}

// Multi attribute stream.
inline void VdbSampler_interpolateTricubic(
    const VdbSampler *uniform sampler,
    const uniform unsigned int N,
    const vec3f *uniform objectCoordinates,
    const uniform uint32 M,
    const uint32 *uniform attributeIndices,
    float *uniform samples)
{
  foreach (i = 0 ... N) {
    const vec3f oc               = objectCoordinates[i];
    const vec3f indexCoordinates = xfmPoint(sampler->grid->objectToIndex, oc);
    const vec3i ic               = make_vec3i(floor(indexCoordinates.x),
                                floor(indexCoordinates.y),
                                floor(indexCoordinates.z));

    uniform uint64 voxel[VKL_TARGET_WIDTH * VKL_STENCIL_TRICUBIC_SIZE];
    uniform vec3ui domainOffset[VKL_TARGET_WIDTH * VKL_STENCIL_TRICUBIC_SIZE];
    VdbSampler_traverseVoxelValuesTricubic(sampler, ic, voxel, domainOffset);

    const vec3f delta = indexCoordinates - make_vec3f(ic);
    const float x[]   = __vkl_tricubic_powers(delta.x);
    const float y[]   = __vkl_tricubic_powers(delta.y);
    const float z[]   = __vkl_tricubic_powers(delta.z);

    for (uniform unsigned int a = 0; a < M; a++) {
      uniform float sample[VKL_TARGET_WIDTH * VKL_STENCIL_TRICUBIC_SIZE];
      VdbSampler_computeVoxelValuesTricubic(
          sampler, ic, voxel, domainOffset, attributeIndices[a], sample);

      const varying float *uniform s = (const varying float *uniform) & sample;
      const float constraints[]      = __vkl_tricubic_constraints_array(s);
      const float coefficients[]     = __vkl_tricubic_coefficients(constraints);
      samples[i * M + a] = VdbSampler_tricubicPolynomial(x, y, z, coefficients);
    }
  }
}

// Gradient varying.
inline vec3f VdbSampler_computeGradientTricubic(
    const VdbSampler *uniform sampler,
    const vec3f &indexCoordinates,
    const uniform uint32 attributeIndex)
{
  const vec3i ic = make_vec3i(floor(indexCoordinates.x),
                              floor(indexCoordinates.y),
                              floor(indexCoordinates.z));

  uniform float sample[VKL_TARGET_WIDTH * VKL_STENCIL_TRICUBIC_SIZE];
  VdbSampler_computeVoxelValuesTricubic(sampler, ic, attributeIndex, sample);

  const varying float *uniform s = ((const varying float *uniform) & sample[0]);
  const float constraints[]      = __vkl_tricubic_constraints_array(s);
  const float coefficients[]     = __vkl_tricubic_coefficients(constraints);
  const vec3f delta              = indexCoordinates - make_vec3f(ic);
  const float x[]                = __vkl_tricubic_powers(delta.x);
  const float y[]                = __vkl_tricubic_powers(delta.y);
  const float z[]                = __vkl_tricubic_powers(delta.z);
  return VdbSampler_tricubicPolynomialGradient(x, y, z, coefficients);
}

// Gradient stream.
inline void VdbSampler_computeGradientTricubic(
    const VdbSampler *uniform sampler,
    uniform unsigned int N,
    const vec3f *uniform objectCoordinates,
    const uniform uint32 attributeIndex,
    vec3f *uniform gradients)
{
  foreach (i = 0 ... N) {
    const vec3f oc               = objectCoordinates[i];
    const vec3f indexCoordinates = xfmPoint(sampler->grid->objectToIndex, oc);
    const vec3f gradient         = VdbSampler_computeGradientTricubic(
        sampler, indexCoordinates, attributeIndex);
    // Note: xfmNormal takes inverse!
    gradients[i] = xfmNormal(sampler->grid->objectToIndex, gradient);
  }
}

// ---------------------------------------------------------------------------
// Public API.
// ---------------------------------------------------------------------------

// This macro centralizes filter dispatch for the public API.
// To add a filter, add the enum and than add a case here.
// Then, implement all of the filter-specific functions above.
#define __vkl_switch_filter(FilterEnum, F, ...)            \
  {                                                        \
    switch (FilterEnum) {                                  \
    case VKL_FILTER_TRILINEAR: {                           \
      F##Trilinear(__VA_ARGS__);                           \
      break;                                               \
    }                                                      \
    case VKL_FILTER_TRICUBIC: {                            \
      F##Tricubic(__VA_ARGS__);                            \
      break;                                               \
    }                                                      \
    default: {                                             \
      assert(sampler->super.filter == VKL_FILTER_NEAREST); \
      F##Nearest(__VA_ARGS__);                             \
      break;                                               \
    }                                                      \
    }                                                      \
  }

/*
 * Special case: we know that coordinates are uniform.
 */
export void EXPORT_UNIQUE(VdbSampler_computeSample_uniform,
                          const void *uniform _sampler,
                          const void *uniform _objectCoordinates,
                          const uniform uint32 attributeIndex,
                          void *uniform _samples)
{
  const VdbSampler *uniform sampler = (const VdbSampler *uniform)_sampler;
  assert(sampler);
  assert(sampler->grid);

  const vec3f *uniform objectCoordinates =
      (const vec3f *uniform)_objectCoordinates;

  float *uniform sample = (float *uniform)_samples;

  const uniform vec3f indexCoordinates =
      xfmPoint(sampler->grid->objectToIndex, *objectCoordinates);

  __vkl_switch_filter(sampler->super.filter,
                      *sample = VdbSampler_interpolate,
                      sampler,
                      indexCoordinates,
                      attributeIndex);
}

export void EXPORT_UNIQUE(VdbSampler_computeSample,
                          const int *uniform imask,
                          const void *uniform _sampler,
                          const void *uniform _objectCoordinates,
                          const uniform uint32 attributeIndex,
                          void *uniform _samples)
{
  if (imask[programIndex]) {
    const VdbSampler *uniform sampler = (const VdbSampler *uniform)_sampler;
    assert(sampler);
    assert(sampler->grid);

    const varying vec3f *uniform objectCoordinates =
        (const varying vec3f *uniform)_objectCoordinates;

    varying float *uniform sample = (varying float *uniform)_samples;

    const vec3f indexCoordinates =
        xfmPoint(sampler->grid->objectToIndex, *objectCoordinates);

    __vkl_switch_filter(sampler->super.filter,
                        *sample = VdbSampler_interpolate,
                        sampler,
                        indexCoordinates,
                        attributeIndex);
  }
}

export void EXPORT_UNIQUE(VdbSampler_computeSampleM_uniform,
                          const void *uniform _sampler,
                          const void *uniform _objectCoordinates,
                          const uniform uint32 M,
                          const uint32 *uniform attributeIndices,
                          float *uniform samples)
{
  const VdbSampler *uniform sampler = (const VdbSampler *uniform)_sampler;
  assert(sampler);
  assert(sampler->grid);

  const vec3f *uniform objectCoordinates =
      (const vec3f *uniform)_objectCoordinates;

  const uniform vec3f indexCoordinates =
      xfmPoint(sampler->grid->objectToIndex, *objectCoordinates);

  __vkl_switch_filter(sampler->super.filter,
                      VdbSampler_interpolate,
                      sampler,
                      indexCoordinates,
                      M,
                      attributeIndices,
                      samples);
}

export void EXPORT_UNIQUE(VdbSampler_computeSampleM,
                          const int *uniform imask,
                          const void *uniform _sampler,
                          const void *uniform _objectCoordinates,
                          const uniform uint32 M,
                          const uint32 *uniform attributeIndices,
                          float *uniform samples)
{
  if (imask[programIndex]) {
    const VdbSampler *uniform sampler = (const VdbSampler *uniform)_sampler;
    assert(sampler);
    assert(sampler->grid);

    const varying vec3f *uniform objectCoordinates =
        (const varying vec3f *uniform)_objectCoordinates;

    const vec3f indexCoordinates =
        xfmPoint(sampler->grid->objectToIndex, *objectCoordinates);

    __vkl_switch_filter(sampler->super.filter,
                        VdbSampler_interpolate,
                        sampler,
                        indexCoordinates,
                        M,
                        attributeIndices,
                        samples);
  }
}

export void EXPORT_UNIQUE(VdbSampler_computeSample_stream,
                          const void *uniform _sampler,
                          uniform unsigned int N,
                          const vec3f *uniform objectCoordinates,
                          const uniform uint32 attributeIndex,
                          float *uniform samples)
{
  const VdbSampler *uniform sampler = (const VdbSampler *uniform)_sampler;
  assert(sampler);
  assert(sampler->grid);

  __vkl_switch_filter(sampler->super.filter,
                      VdbSampler_interpolate,
                      sampler,
                      N,
                      objectCoordinates,
                      attributeIndex,
                      samples);
}

export void EXPORT_UNIQUE(VdbSampler_computeSampleM_stream,
                          const void *uniform _sampler,
                          uniform unsigned int N,
                          const vec3f *uniform objectCoordinates,
                          const uniform uint32 M,
                          const uint32 *uniform attributeIndices,
                          float *uniform samples)
{
  const VdbSampler *uniform sampler = (const VdbSampler *uniform)_sampler;
  assert(sampler);
  assert(sampler->grid);

  __vkl_switch_filter(sampler->super.filter,
                      VdbSampler_interpolate,
                      sampler,
                      N,
                      objectCoordinates,
                      M,
                      attributeIndices,
                      samples);
}

export void EXPORT_UNIQUE(VdbSampler_computeGradient,
                          const int *uniform imask,
                          const void *uniform _sampler,
                          const void *uniform _objectCoordinates,
                          const uniform uint32 attributeIndex,
                          void *uniform _gradients)
{
  if (imask[programIndex]) {
    const VdbSampler *uniform sampler = (const VdbSampler *uniform)_sampler;
    assert(sampler);
    assert(sampler->grid);

    varying vec3f *uniform gradients = (varying vec3f * uniform) _gradients;

    const varying vec3f *uniform objectCoordinates =
        (const varying vec3f *uniform)_objectCoordinates;
    const vec3f indexCoordinates =
        xfmPoint(sampler->grid->objectToIndex, *objectCoordinates);

    vec3f gradient;
    __vkl_switch_filter(sampler->super.gradientFilter,
                        gradient = VdbSampler_computeGradient,
                        sampler,
                        indexCoordinates,
                        attributeIndex);

    // Note: xfmNormal takes inverse!
    *gradients = xfmNormal(sampler->grid->objectToIndex, gradient);
  }
}

export void EXPORT_UNIQUE(VdbSampler_computeGradient_stream,
                          const void *uniform _sampler,
                          uniform unsigned int N,
                          const vec3f *uniform objectCoordinates,
                          const uniform uint32 attributeIndex,
                          vec3f *uniform gradients)
{
  const VdbSampler *uniform sampler = (const VdbSampler *uniform)_sampler;
  assert(sampler);
  assert(sampler->grid);

  __vkl_switch_filter(sampler->super.gradientFilter,
                      VdbSampler_computeGradient,
                      sampler,
                      N,
                      objectCoordinates,
                      attributeIndex,
                      gradients);
}

// -----------------------------------------------------------------------------
// Interface for iterators
// -----------------------------------------------------------------------------

inline float VdbSampler_iterator_computeSample_varying(
    const Sampler *uniform _sampler,
    const varying vec3f &objectCoordinates,
    const varying float &_time)
{
  const VdbSampler *uniform sampler = (const VdbSampler *uniform)_sampler;
  assert(sampler);
  assert(sampler->grid);

  const vec3f indexCoordinates =
      xfmPoint(sampler->grid->objectToIndex, objectCoordinates);

  const uniform uint32 attributeIndex = 0;

  float sample = 0.f;

  __vkl_switch_filter(sampler->super.filter,
                      sample = VdbSampler_interpolate,
                      sampler,
                      indexCoordinates,
                      attributeIndex);

  return sample;
}

// -----------------------------------------------------------------------------
// Construction.
// -----------------------------------------------------------------------------

export VdbSampler *uniform
EXPORT_UNIQUE(VdbSampler_create,
              const void *uniform _volume,
              const void *uniform leafAccessObservers)
{
  VdbSampler *uniform sampler = uniform new VdbSampler;
  memset(sampler, 0, sizeof(uniform VdbSampler));

  // Generic sampler interface - this is used by iterators.
  const VdbVolume *uniform volume = (const VdbVolume *uniform)_volume;
  sampler->super.volume           = &volume->super;

  // Our internal sampling interface. The sampler object is passed into the
  // inner loop.
  const VdbVolume *uniform vdbVolume = (const VdbVolume *uniform)volume;
  sampler->grid                      = volume->grid;
  sampler->leafAccessObservers       = leafAccessObservers;
  return sampler;
}

export void EXPORT_UNIQUE(VdbSampler_set,
                          void *uniform _sampler,
                          uniform VKLFilter filter,
                          uniform VKLFilter gradientFilter,
                          uniform vkl_uint32 maxSamplingDepth,
                          uniform vkl_uint32 maxIteratorDepth)
{
  VdbSampler *uniform sampler = (VdbSampler * uniform) _sampler;
  CALL_ISPC(Sampler_setFilters, &sampler->super, filter, gradientFilter);

  // For hit iterators.
  sampler->super.computeSample_varying =
      VdbSampler_iterator_computeSample_varying;

  sampler->maxSamplingDepth = maxSamplingDepth;
  sampler->maxIteratorDepth = maxIteratorDepth;
}

export void EXPORT_UNIQUE(VdbSampler_destroy, void *uniform _sampler)
{
  VdbSampler *uniform sampler = (VdbSampler * uniform) _sampler;
  delete sampler;
}<|MERGE_RESOLUTION|>--- conflicted
+++ resolved
@@ -368,63 +368,6 @@
 // Value range computation.
 // ---------------------------------------------------------------------------
 
-<<<<<<< HEAD
-inline void extendValueRangeFilterFloat(const void *uniform _grid,
-                                        const vec3ui *uniform offset,
-                                        uniform uint32 level,
-                                        uniform uint32 attributeIndex,
-                                        uniform box1f *uniform range)
-{
-  uniform VdbSampler sampler;
-  memset(&sampler, 0, sizeof(uniform VdbSampler));
-  sampler.grid             = (const VdbGrid *uniform)_grid;
-  sampler.maxSamplingDepth = VKL_VDB_NUM_LEVELS - 1;
-  // We set none of the other members as the internal code does not require
-  // them.
-
-  float vminFilter            = pos_inf;
-  float vmaxFilter            = neg_inf;
-  const uniform uint32 res    = vklVdbLevelRes(level);
-  const VdbGrid *uniform grid = (const VdbGrid *uniform)_grid;
-  const uniform vec3ui os     = *offset;
-  const uniform int radius    = 2;  // TRICUBIC INTERPOLATION!
-  // We compute min/max over the voxels (one filter radius) after upper bound.
-  // These are voxels that can be interpolated into our node, so we must include
-  // them for conservative value ranges.
-  foreach (z = -radius... res + radius, y = -radius... res + radius) {
-    const int32 x  = res;
-    const vec3i ic = make_vec3i(x + os.x, y + os.y, z + os.z);
-    const float sample =
-        VdbSampler_traverseAndSample(&sampler, ic, attributeIndex);
-    vminFilter = min(vminFilter, sample);
-    vmaxFilter = max(vmaxFilter, sample);
-  }
-  // We only have to go to x = res+radius as we added those voxels above.
-  foreach (z = -radius... res + radius, x = -radius... res) {
-    const int32 y  = res;
-    const vec3i ic = make_vec3i(x + os.x, y + os.y, z + os.z);
-    const float sample =
-        VdbSampler_traverseAndSample(&sampler, ic, attributeIndex);
-    vminFilter = min(vminFilter, sample);
-    vmaxFilter = max(vmaxFilter, sample);
-  }
-  // We only have to go to x = res+radius and y = res+radius as we added those
-  // voxels above.
-  foreach (y = -radius... res, x = -radius... res) {
-    const int32 z  = res;
-    const vec3i ic = make_vec3i(x + os.x, y + os.y, z + os.z);
-    const float sample =
-        VdbSampler_traverseAndSample(&sampler, ic, attributeIndex);
-    vminFilter = min(vminFilter, sample);
-    vmaxFilter = max(vmaxFilter, sample);
-  }
-
-  range->lower = min(reduce_min(vminFilter), range->lower);
-  range->upper = max(reduce_max(vmaxFilter), range->upper);
-}
-
-=======
->>>>>>> b42d8a2b
 /*
  * Compute the value range for the given node and index range.
  */
@@ -479,7 +422,7 @@
       }
     }
     break;
-  default: 
+  default:
     break;
   }
 
@@ -546,8 +489,8 @@
                        (iy - 1) * VKL_VDB_RES_LEAF,
                        (iz - 1) * VKL_VDB_RES_LEAF);
 
-        // *centerNodeOffset is relative to the rootOrigin, but 
-        // VdbSampler_traverse expects an index space coordinate. 
+        // *centerNodeOffset is relative to the rootOrigin, but
+        // VdbSampler_traverse expects an index space coordinate.
         const uniform vec3i nodeOrigin = make_vec3i(
           grid->rootOrigin.x + centerNodeOffset->x + nodeOffset.x,
           grid->rootOrigin.y + centerNodeOffset->y + nodeOffset.y,
